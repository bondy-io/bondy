%% =============================================================================
%%  bondy_router.erl -
%% 
%%  Copyright (c) 2016-2017 Ngineo Limited t/a Leapsight. All rights reserved.
%% 
%%  Licensed under the Apache License, Version 2.0 (the "License");
%%  you may not use this file except in compliance with the License.
%%  You may obtain a copy of the License at
%% 
%%     http://www.apache.org/licenses/LICENSE-2.0
%% 
%%  Unless required by applicable law or agreed to in writing, software
%%  distributed under the License is distributed on an "AS IS" BASIS,
%%  WITHOUT WARRANTIES OR CONDITIONS OF ANY KIND, either express or implied.
%%  See the License for the specific language governing permissions and
%%  limitations under the License.
%% =============================================================================


%% -----------------------------------------------------------------------------
%% @doc
%% bondy_router provides the routing logic for all interactions.
%%
%% In general bondy_router tries to handle all messages asynchronously. 
%% It does it by
%% using either a static or a dynamic pool of workers based on configuration.
%% This module implements both type of workers as a gen_server (this module).
%% A static pool uses a set of supervised processes whereas a 
%% dynamic pool spawns a new erlang process for each message. In both cases,
%% sidejob supervises the processes.
%% By default bondy_router uses a dynamic pool.
%%
%% The pools are implemented using the sidejob library in order to provide 
%% load regulation. Inn case a maximum pool capacity has been reached, 
%% the router will handle the message synchronously i.e. blocking the
%% calling processes (usually the one that handles the transport connection
%% e.g. {@link bondy_ws_handler}).
%%
%% The router also handles messages synchronously in those 
%% cases where it needs to preserve message ordering guarantees.
%%
%% This module handles only the concurrency and basic routing logic, 
%% delegating the rest to either {@link bondy_broker} or {@link bondy_dealer},
%% which implement the actual PubSub and RPC logic respectively.
%%
%%<pre>
%% ,------.                                    ,------.
%% | Peer |                                    | Peer |
%% `--+---'                                    `--+---'
%%    |                                           |
%%    |               TCP established             |
%%    |<----------------------------------------->|
%%    |                                           |
%%    |               TLS established             |
%%    |+<--------------------------------------->+|
%%    |+                                         +|
%%    |+           WebSocket established         +|
%%    |+|<------------------------------------->|+|
%%    |+|                                       |+|
%%    |+|            WAMP established           |+|
%%    |+|+<----------------------------------->+|+|
%%    |+|+                                     +|+|
%%    |+|+                                     +|+|
%%    |+|+            WAMP closed              +|+|
%%    |+|+<----------------------------------->+|+|
%%    |+|                                       |+|
%%    |+|                                       |+|
%%    |+|            WAMP established           |+|
%%    |+|+<----------------------------------->+|+|
%%    |+|+                                     +|+|
%%    |+|+                                     +|+|
%%    |+|+            WAMP closed              +|+|
%%    |+|+<----------------------------------->+|+|
%%    |+|                                       |+|
%%    |+|           WebSocket closed            |+|
%%    |+|<------------------------------------->|+|
%%    |+                                         +|
%%    |+              TLS closed                 +|
%%    |+<--------------------------------------->+|
%%    |                                           |
%%    |               TCP closed                  |
%%    |<----------------------------------------->|
%%    |                                           |
%% ,--+---.                                    ,--+---.
%% | Peer |                                    | Peer |
%% `------'                                    `------'
%%</pre>
%% (Diagram copied from WAMP RFC Draft)
%%
%% @end
%% -----------------------------------------------------------------------------
-module(bondy_router).
-behaviour(gen_server).
-include("bondy.hrl").
-include_lib("wamp/include/wamp.hrl").

-define(POOL_NAME, router_pool).
-define(ROUTER_ROLES, #{
    broker => ?BROKER_FEATURES,
    dealer => ?DEALER_FEATURES
}).

-type event()                   ::  {wamp_message(), bondy_context:context()}.

                                
-record(state, {
    pool_type = permanent       ::  permanent | transient,
    event                       ::  event()
}).

%% API
-export([close_context/1]).
-export([forward/2]).
-export([roles/0]).
-export([agent/0]).
-export([start_pool/0]).
%% -export([has_role/2]). ur, ctxt
%% -export([add_role/2]). uri, ctxt
%% -export([remove_role/2]). uri, ctxt
%% -export([authorise/4]). session, uri, action, ctxt
%% -export([start_realm/2]). uri, ctxt
%% -export([stop_realm/2]). uri, ctxt

%% -export([callees/2]).
%% -export([count_callees/2]).
%% -export([count_registrations/2]).
%% -export([lookup_registration/2]).
%% -export([fetch_registration/2]). % wamp.registration.get


%% GEN_SERVER CALLBACKS 
-export([init/1]).
-export([handle_info/2]).
-export([terminate/2]).
-export([code_change/3]).
-export([handle_call/3]).
-export([handle_cast/2]).



%% =============================================================================
%% API
%% =============================================================================

%% -----------------------------------------------------------------------------
%% @doc
%% @end
%% -----------------------------------------------------------------------------
-spec close_context(bondy_context:context()) -> bondy_context:context().
close_context(Ctxt) -> 
    bondy_dealer:close_context(bondy_broker:close_context(Ctxt)).


%% -----------------------------------------------------------------------------
%% @doc
%% @end
%% -----------------------------------------------------------------------------
-spec roles() -> #{binary() => #{binary() => boolean()}}.
roles() ->
    ?ROUTER_ROLES.


%% -----------------------------------------------------------------------------
%% @doc
%% Returns the Bondy agent identification string
%% @end
%% -----------------------------------------------------------------------------
agent() ->
    Vsn = list_to_binary(bondy_app:vsn()),
    <<"LEAPSIGHT-BONDY-", Vsn/binary>>.


%% -----------------------------------------------------------------------------
%% @doc
%% Starts a sidejob pool of workers according to the configuration
%% for the entry named 'router_pool'.
%% @end
%% -----------------------------------------------------------------------------
-spec start_pool() -> ok.
start_pool() ->
    case do_start_pool() of
        {ok, _Child} -> ok;
        {ok, _Child, _Info} -> ok;
        {error, already_present} -> ok;
        {error, {already_started, _Child}} -> ok;
        {error, Reason} -> error(Reason)
    end.


%% -----------------------------------------------------------------------------
%% @doc
%% Handles a wamp message.
%% The message might be handled synchronously (performed by the calling
%% process i.e. the transport handler) or asynchronously (by sending the
%% message to the router load regulated worker pool).
%%
%% Most 
%% @end
%% -----------------------------------------------------------------------------
-spec forward(M :: wamp_message(), Ctxt :: bondy_context:context()) ->
    {ok, bondy_context:context()}
    | {reply, Reply :: wamp_message(), bondy_context:context()}
    | {stop, Reply :: wamp_message(), bondy_context:context()}.


forward(M, #{session := _} = Ctxt) ->
    %% Client has a session so this should be either a message
    %% for broker or dealer roles
    ok = bondy_stats:update(M, Ctxt),
    do_forward(M, Ctxt).




%% =============================================================================
%% API : GEN_SERVER CALLBACKS FOR SIDEJOB WORKER
%% =============================================================================



init([?POOL_NAME]) ->
    %% We've been called by sidejob_worker
    %% We will be called via a a cast (handle_cast/2)
    %% TODO publish metaevent and stats
    {ok, #state{pool_type = permanent}};

init([Event]) ->
    %% We've been called by sidejob_supervisor
    %% We immediately timeout so that we find ourselfs in handle_info/2.
    %% TODO publish metaevent and stats
    State = #state{
        pool_type = transient,
        event = Event
    },
    {ok, State, 0}.


handle_call(Event, From, State) ->
    _ = lager:error(
<<<<<<< HEAD
        "Error handling cast, reason=unsupported_event, event=~p, from=~p", [Event, From]),
=======
        "Error handling call, reason=unsupported_event, event=~p, from=~p", [Event, From]),
>>>>>>> b63f8828
    {noreply, State}.


handle_cast(Event, State) ->
    try
        ok = route_event(Event),
        {noreply, State}
    catch
        Error:Reason ->
            %% TODO publish metaevent
            _ = lager:error(
                "Error handling cast, error=~p, reason=~p, stacktrace=~p",    
                [Error, Reason, erlang:get_stacktrace()]),
            {noreply, State}
    end.


handle_info(timeout, #state{pool_type = transient, event = Event} = State)
when Event /= undefined ->
    %% We've been spawned to handle this single event, 
    %% so we should stop right after we do it
    ok = route_event(Event),
    {stop, normal, State};

handle_info(Info, State) ->
    _ = lager:debug("Unexpected message, message=~p", [Info]),
    {noreply, State}.


terminate(normal, _State) ->
    ok;
terminate(shutdown, _State) ->
    ok;
terminate({shutdown, _}, _State) ->
    ok;
terminate(_Reason, _State) ->
    %% TODO publish metaevent
    ok.


code_change(_OldVsn, State, _Extra) ->
    {ok, State}.



%% =============================================================================
%% PRIVATE
%% =============================================================================


%% -----------------------------------------------------------------------------
%% @private
%% @doc
%% Actually starts a sidejob pool based on system configuration.
%% @end
%% -----------------------------------------------------------------------------
do_start_pool() ->
    Opts = bondy_config:router_pool(),
    {_, Size} = lists:keyfind(size, 1, Opts),
    {_, Capacity} = lists:keyfind(capacity, 1, Opts),
    case lists:keyfind(type, 1, Opts) of
        {_, permanent} ->
            sidejob:new_resource(?POOL_NAME, ?MODULE, Capacity, Size);
        {_, transient} ->
            sidejob:new_resource(?POOL_NAME, sidejob_supervisor, Capacity, Size)
    end.



%% -----------------------------------------------------------------------------
%% @private
%% @doc
%% @end
%% -----------------------------------------------------------------------------
-spec acknowledge_message(map()) -> boolean().
acknowledge_message(#publish{options = Opts}) ->
    maps:get(acknowledge, Opts, false);

acknowledge_message(_) ->
    false.



%% =============================================================================
%% PRIVATE : GEN_SERVER
%% =============================================================================



%% -----------------------------------------------------------------------------
%% @private
%% @doc
%% Asynchronously handles a message by either sending it to an 
%% existing worker or spawning a new one depending on the bondy_broker_pool_type 
%% type.
%% @end.
%% -----------------------------------------------------------------------------
-spec async_route_event(wamp_message(), bondy_context:context()) -> 
    ok | {error, overload}.

async_route_event(M, Ctxt) ->
    %% Todo either fix pool_type based on stats or use mochiweb to compile 
    %% bondy_config to avoid bottlenecks.
    {_, PoolType} = lists:keyfind(type, 1, bondy_config:router_pool()),
    case async_route_event(PoolType, router_pool, M, Ctxt) of
        ok ->
            ok;
        {ok, _} ->
            ok;
        overload ->
            {error, overload}
    end.


%% -----------------------------------------------------------------------------
%% @private
%% @doc
%% Helper function for {@link async_route_event/2}
%% @end
%% -----------------------------------------------------------------------------
async_route_event(permanent, PoolName, M, Ctxt) ->
    %% We send a request to an existing permanent worker
    %% using bondy_router acting as a sidejob_worker
    sidejob:cast(PoolName, {M, Ctxt});

async_route_event(transient, PoolName, M, Ctxt) ->
    %% We spawn a transient worker using sidejob_supervisor
    sidejob_supervisor:start_child(
        PoolName,
        gen_server,
        start_link,
        [?MODULE, [{M, Ctxt}], []]
    ).



%% @private
do_forward(#goodbye{}, #{goodbye_initiated := true} = Ctxt) ->
    %% The client is replying to our goodbye() message, we stop.
    {stop, Ctxt};

do_forward(#goodbye{} = M, Ctxt) ->
    %% Goodbye initiated by client, we reply with goodbye() and stop.
    _ = lager:error(
        "Session closed per client request, session=~p, reason=~p",
        [bondy_context:session_id(Ctxt), M#goodbye.reason_uri]),
    Reply = wamp_message:goodbye(#{}, ?WAMP_ERROR_GOODBYE_AND_OUT),
    {stop, Reply, Ctxt};

do_forward(#register{} = M, Ctxt) ->
    %% This is a sync call as it is an easy way to preserve RPC ordering as 
    %% defined by RFC 11.2: 
    %% Further, if _Callee A_ registers for *Procedure 1*, the "REGISTERED"
    %% message will be sent by _Dealer_ to _Callee A_ before any 
    %% "INVOCATION" message for *Procedure 1*.
    %% Because we block the callee until we get the response, 
    %% the calle will not receive any other messages.
    %% However, notice that if the callee has another connection with the 
    %% router, then it might receive an invocation through that connection 
    %% before we reply here. 
    %% At the moment this relies on Erlang's guaranteed causal delivery of 
    %% messages between two processes even when in different nodes.

    #register{procedure_uri = Uri, options = Opts, request_id = ReqId} = M,

    Reply = case bondy_dealer:register(Uri, Opts, Ctxt) of
        {ok, Map} ->
            RegId = maps:get(id, Map),
            wamp_message:registered(ReqId, RegId);
        {error, not_authorized} ->
            wamp_message:error(
                ?REGISTER, ReqId, #{}, ?WAMP_ERROR_NOT_AUTHORIZED);
        {error, procedure_already_exists} ->
            wamp_message:error(
                ?REGISTER,ReqId, #{}, ?WAMP_ERROR_PROCEDURE_ALREADY_EXISTS)
    end,
    {reply, Reply, Ctxt};

do_forward(#call{request_id = ReqId} = M, Ctxt0) ->
    %% This is a sync call as it is an easy way to guarantees ordering of 
    %% invocations between any given pair of Caller and Callee as 
    %% defined by RFC 11.2, as Erlang guarantees causal delivery of messages
    %% between two processes even when in different nodes (when using 
    %% distributed Erlang).
    ok = route_event({M, Ctxt0}),
    %% The invocation is always async, 
    %% so the response will be delivered asynchronously by the dealer
    {ok, bondy_context:add_awaiting_call(Ctxt0, ReqId)};

do_forward(M, Ctxt0) ->
    %% Client already has a session.
    %% RFC: By default, publications are unacknowledged, and the _Broker_ will
    %% not respond, whether the publication was successful indeed or not.
    %% This behavior can be changed with the option
    %% "PUBLISH.Options.acknowledge|bool"
    Acknowledge = acknowledge_message(M),
    %% We asynchronously handle the message by sending it to the router pool
    try async_route_event(M, Ctxt0) of
        ok ->
            {ok, Ctxt0};
        {error, overload} ->
            _ = lager:info("Pool ~p is overloaded.", [?POOL_NAME]),
            %% TODO publish metaevent and stats
            %% TODO use throttling and send error to caller conditionally
            %% We do it synchronously i.e. blocking the caller
            ok = route_event({M, Ctxt0}),
            {ok, Ctxt0}
    catch
        error:Reason when Acknowledge == true ->
            %% TODO Maybe publish metaevent
            %% REVIEW are we using the right error uri?
            Reply = wamp_message:error(
                ?UNSUBSCRIBE,
                M#unsubscribe.request_id,
                bondy_error:error_map(Reason),
                ?WAMP_ERROR_CANCELLED
            ),
            ok = bondy_stats:update(Reply, Ctxt0),
            {reply, Reply, Ctxt0};
        _:_ ->
            %% TODO Maybe publish metaevent and stats
            {ok, Ctxt0}
    end.

%% -----------------------------------------------------------------------------
%% @private
%% @doc
%% Synchronously handles a message in the calling process.
%% @end.
%% -----------------------------------------------------------------------------
-spec route_event(event()) -> ok.
route_event({#subscribe{} = M, Ctxt}) ->
    bondy_broker:handle_message(M, Ctxt);

route_event({#unsubscribe{} = M, Ctxt}) ->
    bondy_broker:handle_message(M, Ctxt);

route_event({#publish{} = M, Ctxt}) ->
    bondy_broker:handle_message(M, Ctxt);

route_event({#register{} = M, Ctxt}) ->
    bondy_dealer:handle_message(M, Ctxt);

route_event({#unregister{} = M, Ctxt}) ->
    bondy_dealer:handle_message(M, Ctxt);

route_event({#call{} = M, Ctxt}) ->
    bondy_dealer:handle_message(M, Ctxt);
  
route_event({#cancel{} = M, Ctxt}) ->
    bondy_dealer:handle_message(M, Ctxt);

route_event({#yield{} = M, Ctxt}) ->
    bondy_dealer:handle_message(M, Ctxt);

route_event({#error{request_type = ?INVOCATION} = M, Ctxt}) ->
    bondy_dealer:handle_message(M, Ctxt);

route_event({M, _Ctxt}) ->
    error({unexpected_message, M}).<|MERGE_RESOLUTION|>--- conflicted
+++ resolved
@@ -237,11 +237,7 @@
 
 handle_call(Event, From, State) ->
     _ = lager:error(
-<<<<<<< HEAD
-        "Error handling cast, reason=unsupported_event, event=~p, from=~p", [Event, From]),
-=======
         "Error handling call, reason=unsupported_event, event=~p, from=~p", [Event, From]),
->>>>>>> b63f8828
     {noreply, State}.
 
 
