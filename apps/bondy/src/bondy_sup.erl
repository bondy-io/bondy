--- conflicted
+++ resolved
@@ -30,9 +30,6 @@
     supervisor:start_link({local, ?MODULE}, ?MODULE, []).
 
 init([]) ->
-<<<<<<< HEAD
-    Procs = [
-=======
     Children = [
         #{
             id => bondy_api_gateway,
@@ -70,7 +67,6 @@
             type => worker,
             modules => [bondy_registry]
         },
->>>>>>> f40e5e48
         #{
             id => bondy_backup,
             start => {
@@ -84,8 +80,4 @@
             modules => [bondy_backup]
         }
     ],
-<<<<<<< HEAD
-    {ok, {{one_for_one, 1, 5}, Procs}}.
-=======
-    {ok, {{one_for_one, 1, 5}, Children}}.
->>>>>>> f40e5e48
+    {ok, {{one_for_one, 1, 5}, Children}}.