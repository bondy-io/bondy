--- conflicted
+++ resolved
@@ -332,19 +332,11 @@
     end,
     Fun = fun(ReqId, Caller, Ctxt1) ->
         R = wamp_message:error(
-<<<<<<< HEAD
-            NewType, 
-            ReqId, 
-            M#error.details, 
-            M#error.error_uri, 
-            M#error.arguments, 
-=======
             NewType,
             ReqId,
             M#error.details,
             M#error.error_uri,
             M#error.arguments,
->>>>>>> 656d0fa8
             M#error.arguments_kw),
         ok = bondy:send(Caller, R),
         {ok, Ctxt1}
