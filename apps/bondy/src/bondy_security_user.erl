--- conflicted
+++ resolved
@@ -57,8 +57,6 @@
     <<"username">> => #{
         alias => username,
         key => <<"username">>,
-<<<<<<< HEAD
-=======
         required => true,
         allow_null => false,
         allow_undefined => false,
@@ -69,7 +67,6 @@
         key => <<"meta">>,
         allow_null => false,
         allow_undefined => false,
->>>>>>> 21b5fae7
         required => true,
         datatype => map,
         default => #{}
@@ -79,13 +76,9 @@
         key => <<"groups">>, %% bondy_security requirement
         allow_null => false,
         allow_undefined => false,
-<<<<<<< HEAD
-        datatype => binary
-=======
         required => true,
         default => [],
         datatype => {list, binary}
->>>>>>> 21b5fae7
     }
 }).
 
@@ -234,10 +227,7 @@
 %% @end
 %% -----------------------------------------------------------------------------
 -spec password(uri(), user() | id()) -> map() | no_return().
-<<<<<<< HEAD
-=======
-
->>>>>>> 21b5fae7
+
 password(RealmUri, #{<<"username">> := Username}) ->
     password(RealmUri, Username);
 
