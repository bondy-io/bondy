%% =============================================================================
%%  bondy_api_gateway_handler.erl -
%%
%%  Copyright (c) 2016-2019 Ngineo Limited t/a Leapsight. All rights reserved.
%%
%%  Licensed under the Apache License, Version 2.0 (the "License");
%%  you may not use this file except in compliance with the License.
%%  You may obtain a copy of the License at
%%
%%     http://www.apache.org/licenses/LICENSE-2.0
%%
%%  Unless required by applicable law or agreed to in writing, software
%%  distributed under the License is distributed on an "AS IS" BASIS,
%%  WITHOUT WARRANTIES OR CONDITIONS OF ANY KIND, either express or implied.
%%  See the License for the specific language governing permissions and
%%  limitations under the License.
%% =============================================================================



%% -----------------------------------------------------------------------------
%% @doc
%% This module implements a generic Cowboy rest handler that handles a resource
%% specified using the Bondy API Gateway Specification Format (BAGS),
%% a JSON-based format for describing, producing and consuming
%% RESTful Web Services using Bondy.
%%
%% For every path defined in a BAGS file, Bondy will configure and install a
%% Cowboy route using this module. The initial state of the module responds to
%% a contract between this module and the {@link bondy_api_gateway_spec_parser}
%% and contains the parsed and preprocessed definition of the paths
%% specification which this module uses to dynamically implement its behaviour.
%%
%% See {@link bondy_api_gateway} for a detail description of the
%% Bondy API Gateway Specification Format.
%% @end
%% -----------------------------------------------------------------------------
-module(bondy_api_gateway_handler).
-include_lib("wamp/include/wamp.hrl").
-include("http_api.hrl").
-include("bondy_api_gateway.hrl").
-include("bondy.hrl").

-type state() :: #{
    api_spec => map(),
    api_context => map(),
    body_evaluated => boolean(),
    session => any(),
    realm_uri => binary(),
    deprecated => boolean(),
    security => map(),
    is_anonymous => boolean(),
    encoding => binary() | json | msgpack
}.


-export([accept/2]).
-export([allowed_methods/2]).
-export([content_types_accepted/2]).
-export([content_types_provided/2]).
-export([delete_completed/2]).
-export([delete_resource/2]).
-export([from_form_urlencoded/2]).
-export([from_json/2]).
-export([from_msgpack/2]).
-export([init/2]).
-export([is_authorized/2]).
-export([languages_provided/2]).
-export([options/2]).
-export([previously_existed/2]).
-export([provide/2]).
-export([rate_limited/2]).
-export([resource_exists/2]).
-export([to_json/2]).
-export([to_msgpack/2]).





%% =============================================================================
%% API
%% =============================================================================



init(Req, St0) ->
    Session = undefined, %TODO
    % SessionId = 1,
    % Ctxt0 = bondy_context:set_peer(
    %     bondy_context:new(), cowboy_req:peer(Req)),
    % Ctxt1 = bondy_context:set_session_id(SessionId, Ctxt0),
    St1 = St0#{
        body_evaluated => false,
        api_context => init_context(Req),
        session => Session,
        encoding => undefined
    },
    {cowboy_rest, Req, St1}.


allowed_methods(Req, #{api_spec := Spec} = St) ->
    {maps:get(<<"allowed_methods">>, Spec), Req, St}.


languages_provided(Req, #{languages := L} = St) ->
    {L, Req, St}.


content_types_accepted(Req, #{api_spec := Spec} = St) ->
    {maps:get(<<"content_types_accepted">>, Spec), Req, St}.


content_types_provided(Req, #{api_spec := Spec} = St) ->
    {maps:get(<<"content_types_provided">>, Spec), Req, St}.


options(Req, #{api_spec := Spec} = St) ->
    Allowed = iolist_to_binary(
        lists:join(<<$,>>, maps:get(<<"allowed_methods">>, Spec))
    ),
    Headers0 = eval_headers(Req, St),
    Headers1 = case maps:find(<<"access-control-allow-methods">>, Headers0) of
        {ok, _V} ->
            maps:put(<<"access-control-allow-methods">>, Allowed, Headers0);
        error ->
            Headers0
    end,
    Headers2 = maps:put(<<"allow">>, Allowed, Headers1),
    {ok, cowboy_req:set_resp_headers(Headers2, Req), St}.


is_authorized(Req0, St0) ->
    try
        Realm = bondy_realm:fetch(maps:get(realm_uri, St0)),
        RealmUri = bondy_realm:uri(Realm),
        case cowboy_req:method(Req0) of
            <<"OPTIONS">> ->
                St1 = St0#{is_anonymous => true},
                {true, Req0, St1};
            _ ->
                do_is_authorized(Req0, RealmUri, St0)
        end
    catch
        ?EXCEPTION(error, no_such_realm = Reason, _) ->
            {StatusCode, Body} = take_status_code(bondy_error:map(Reason), ?HTTP_INTERNAL_SERVER_ERROR),
            Response = #{<<"body">> => Body, <<"headers">> => #{}},
            Req1 = reply(StatusCode, json, Response, Req0),
            {stop, Req1, St0};
        ?EXCEPTION(Class, Reason, Stacktrace) ->
            _ = log(
                error,
                "type=~p, reason=~p, stacktrace=~p",
                [Class, Reason, ?STACKTRACE(Stacktrace)],
                St0
            ),
            {StatusCode, Body} = take_status_code(
                bondy_error:map(Reason), ?HTTP_INTERNAL_SERVER_ERROR),
            Response = #{<<"body">> => Body, <<"headers">> => #{}},
            Req1 = reply(StatusCode, json, Response, Req0),
            {stop, Req1, St0}
    end.


rate_limited(Req, St) ->
    %% TODO implement this callback
    %% Result :: false | {true, RetryAfter}
    {false, Req, St}.


resource_exists(Req, #{api_spec := Spec} = St) ->
    IsCollection = maps:get(<<"is_collection">>, Spec, false),
    Method = cowboy_req:method(Req),
    Resp = case {IsCollection, Method} of
        {true, <<"POST">>} ->
            %% A collection resource always exists.
            %% However, during a POST the check should be considered to
            %% refer to the resource that is about to be created and added
            %% to the collection, and not the collection itself.
            %% This allows Cowboy to return `201 Created` instead of `200 OK`.
            false;
        {true, _} ->
            %% A collection resource always exists.
            true;
        {false, _} ->
            %% TODO We should check for real here, but we carry on and let
            %% the underlying action to actually reply with a 404
            true
    end,
    {Resp, Req, St}.


previously_existed(Req, St) ->
    %% TODO
    {false, Req, St}.


delete_resource(Req0, #{api_spec := Spec} = St0) ->
    Method = method(Req0),
    Enc = json,
    St1 = St0#{encoding => Enc}, % TODO get this by parsing headers
    case perform_action(Method, maps:get(Method, Spec), St1) of
        {ok, Response, St2} ->
            Headers = maps:get(<<"headers">>, Response),
            Req1 = cowboy_req:set_resp_headers(Headers, Req0),
            {true, Req1, St2};

        {ok, StatusCode, Response, St2} ->
            Req1 = reply(StatusCode, Enc, Response, Req0),
            {stop, Req1, St2};

        {error, Response0, St2} ->
            {StatusCode, Response1} = take_status_code(Response0, ?HTTP_INTERNAL_SERVER_ERROR),
            Req1 = reply(StatusCode, error_encoding(Enc), Response1, Req0),
            {stop, Req1, St2};

        {error, StatusCode, Response, St2} ->
            Req1 = reply(StatusCode, error_encoding(Enc), Response, Req0),
            {stop, Req1, St2}
    end.


delete_completed(Req, St) ->
    %% Called after delete_resource
    %% We asume deletes are final and synchronous
    {true, Req, St}.


to_json(Req, St) ->
    provide(Req, St#{encoding => json}).


to_msgpack(Req, St) ->
    provide(Req, St#{encoding => msgpack}).


from_json(Req, St) ->
    do_accept(Req, St#{encoding => json}).


from_msgpack(Req, St) ->
    do_accept(Req, St#{encoding => msgpack}).


from_form_urlencoded(Req, St) ->
    do_accept(Req, St#{encoding => urlencoded}).


accept(Req0, St0) ->
    %% Encoding is not JSON, MSGPACK or URLEncoded
    ContentType = cowboy_req:header(<<"content-type">>, Req0),
    do_accept(Req0, St0#{encoding => ContentType}).



%% =============================================================================
%% PRIVATE
%% =============================================================================



%% @private
do_is_authorized(
    Req0, Realm, #{security := #{<<"type">> := <<"oauth2">>}} = St0) ->
    %% TODO get auth method and status from St and validate
    %% check scopes vs action requirements
    Val = cowboy_req:parse_header(<<"authorization">>, Req0),
    Peer = cowboy_req:peer(Req0),
    case bondy_security_utils:authenticate(bearer, Val, Realm, Peer) of
        {ok, Claims} when is_map(Claims) ->
            %% The token claims
            Ctxt = update_context(
                {security, Claims}, maps:get(api_context, St0)),
            St1 = maps:update(api_context, Ctxt, St0),
            {true, Req0, St1};
        {ok, AuthCtxt} ->
            %% TODO Here we need the token or the session with the
            %% token grants and not the AuthCtxt
            St1 = St0#{
                user_id => ?CHARS2BIN(bondy_security:get_username(AuthCtxt))
            },
            %% TODO update context
            {true, Req0, St1};
        {error, no_such_realm} ->
            {_, ErrorMap} = take_status_code(bondy_error:map(no_such_realm)),
            Response = #{
                <<"body">> => ErrorMap,
                <<"headers">> => eval_headers(Req0, St0)
            },
            Req2 = reply(?HTTP_UNAUTHORIZED, json, Response, Req0),
            {stop, Req2, St0};
        {error, Reason} ->
            Req1 = cowboy_req:set_resp_headers(eval_headers(Req0, St0), Req0),
            Req2 = reply_auth_error(
                Reason, <<"Bearer">>, Realm, json, Req1),
            {stop, Req2, St0}
    end;

do_is_authorized(Req, _, #{security := #{<<"type">> := <<"api_key">>}} = St) ->
    %% TODO get auth method and status from St and validate
    %% check scopes vs action requirements
    _ = lager:info(
        "Request is using unsupported api_key authentication scheme; "
        "request=~p", [Req]
    ),
    {false, Req, St};

do_is_authorized(Req, _, #{security := _} = St0)  ->
    St1 = St0#{is_anonymous => true},
    {true, Req, St1}.


%% -----------------------------------------------------------------------------
%% @private
%% @doc
%% Provides the resource representation for a GET or HEAD
%% executing the configured action
%% @end
%% -----------------------------------------------------------------------------
provide(Req0, #{api_spec := Spec, encoding := Enc} = St0)  ->
    Method = method(Req0),
    try perform_action(Method, maps:get(Method, Spec), St0) of
        {ok, Response, St1} ->
            #{
                <<"body">> := Body,
                <<"headers">> := Headers
            } = Response,
            Req1 = cowboy_req:set_resp_headers(Headers, Req0),
            {maybe_encode(Enc, Body, Spec), Req1, St1};

        {ok, StatusCode, Response, St1} ->
            Req1 = reply(StatusCode, Enc, Response, Req0),
            {stop, Req1, St1};

        {error, Response0, St1} ->
            {StatusCode, Response1} = take_status_code(Response0, ?HTTP_INTERNAL_SERVER_ERROR),
            Req1 = reply(StatusCode, error_encoding(Enc), Response1, Req0),
            {stop, Req1, St1};

        {error, StatusCode, Response, St1} ->
            Req1 = reply(StatusCode, error_encoding(Enc), Response, Req0),
            {stop, Req1, St1}
    catch
        ?EXCEPTION(throw, Reason, _) ->
            {StatusCode, Body} = take_status_code(bondy_error:map(Reason), ?HTTP_INTERNAL_SERVER_ERROR),
            Response = #{<<"body">> => Body, <<"headers">> => #{}},
            Req1 = reply(StatusCode, error_encoding(Enc), Response, Req0),
            {stop, Req1, St0};
        ?EXCEPTION(Class, Reason, Stacktrace) ->
            _ = log(
                error,
                "type=~p, reason=~p, stacktrace=~p",
                [Class, Reason, ?STACKTRACE(Stacktrace)],
                St0
            ),
            {StatusCode, Body} = take_status_code(
                bondy_error:map(Reason), ?HTTP_INTERNAL_SERVER_ERROR),
            Response = #{<<"body">> => Body, <<"headers">> => #{}},
            Req1 = reply(StatusCode, error_encoding(Enc), Response, Req0),
            {stop, Req1, St0}
    end.





%% -----------------------------------------------------------------------------
%% @private
%% @doc
%% Accepts a POST, PATCH, PUT or DELETE over a resource by executing
%% the configured action
%% @end
%% -----------------------------------------------------------------------------
do_accept(Req0, #{api_spec := Spec, encoding := Enc} = St0) ->

    Method = method(Req0),
    try
        %% We now read the body from the request into the context
        {ok, Req1, St1} = read_body(Req0, St0),
        case perform_action(Method, maps:get(Method, Spec), St1) of
            {ok, Response, St2} ->
                Req2 = prepare_request(Enc, Response, Req1),
                {maybe_location(Method, Response), Req2, St2};

            {ok, HTTPCode, Response, St2} ->
                {stop, reply(HTTPCode, Enc, Response, Req1), St2};

            {error, Response0, St2} ->
                {HTTPCode, Response1} = take_status_code(
                    Response0, ?HTTP_INTERNAL_SERVER_ERROR),
                Req2 = reply(HTTPCode, error_encoding(Enc), Response1, Req1),
                {stop, Req2, St2};

            {error, HTTPCode, Response, St2} ->
                {stop, reply(HTTPCode, error_encoding(Enc), Response, Req1), St2}
        end
    catch
        ?EXCEPTION(throw, Reason, _) ->
            {StatusCode1, Body} = take_status_code(
                bondy_error:map(Reason), ?HTTP_BAD_REQUEST),
            ErrResp = #{ <<"body">> => Body, <<"headers">> => #{}},
            Req = reply(StatusCode1, error_encoding(Enc), ErrResp, Req0),
            {stop, Req, St0};
        ?EXCEPTION(Class, Reason, Stacktrace) ->
            _ = log(
                error,
                "type=~p, reason=~p, stacktrace=~p",
                [Class, Reason, ?STACKTRACE(Stacktrace)],
                St0
            ),
            {StatusCode1, Body} = take_status_code(
                bondy_error:map(Reason), ?HTTP_INTERNAL_SERVER_ERROR),
            ErrResp = #{ <<"body">> => Body, <<"headers">> => #{}},
            Req = reply(StatusCode1, error_encoding(Enc), ErrResp, Req0),
            {stop, Req, St0}
    end.





%% =============================================================================
%% PRIVATE
%% =============================================================================


take_status_code(Term) ->
    take_status_code(Term, ?HTTP_INTERNAL_SERVER_ERROR).


%% @private
-spec take_status_code(map(), pos_integer()) -> {pos_integer(), map()}.

take_status_code(#{<<"status_code">> := _} = Map, _) ->
    maps:take(<<"status_code">>, Map);

take_status_code(#{<<"body">> := Body0} = Map, Default) ->
    {HTTStatus, Body1} =  take_status_code(Body0, Default),
    {HTTStatus, Map#{<<"body">> => Body1}};

take_status_code(ErrorBody, Default) ->
    case maps:take(<<"status_code">>, ErrorBody) of
        error ->
            StatusCode = case maps:find(<<"code">>, ErrorBody) of
                {ok, Val} ->
                    uri_to_status_code(Val);
                _ ->
                    Default
            end,
            {StatusCode, ErrorBody};
        Res ->
            Res
    end.


%% -----------------------------------------------------------------------------
%% @doc
%% Creates a context object based on the passed Request
%% (`cowboy_request:request()').
%% @end
%% -----------------------------------------------------------------------------
-spec update_context(tuple(), map()) -> map().

update_context({error, Map}, #{<<"request">> := _} = Ctxt) when is_map(Map) ->
    maps_utils:put_path([<<"action">>, <<"error">>], Map, Ctxt);

update_context({result, Result}, #{<<"request">> := _} = Ctxt) ->
    maps_utils:put_path([<<"action">>, <<"result">>], Result, Ctxt);

update_context({security, Claims}, #{<<"request">> := Req} = Ctxt) ->
    Map = #{
        <<"realm_uri">> => maps:get(<<"aud">>, Claims),
        <<"session">> => maps:get(<<"id">>, Claims),
        <<"client_id">> => maps:get(<<"iss">>, Claims),
        <<"username">> => maps:get(<<"sub">>, Claims),
        <<"authmethod">> => <<"oauth2">>, %% Todo get this dynamically
        <<"groups">> => maps:get(<<"groups">>, Claims),
        <<"locale">> => maps:get(<<"language">>, Req),
        <<"meta">> => maps:get(<<"meta">>, Claims)
    },
    maps:put(<<"security">>, Map, Ctxt);

update_context({body, Body}, #{<<"request">> := _} = Ctxt0) ->
    Ctxt1 = maps_utils:put_path([<<"request">>, <<"body">>], Body, Ctxt0),
    maps_utils:put_path(
        [<<"request">>, <<"body_length">>], byte_size(Body), Ctxt1).


%% @private
init_context(Req) ->
    Peer = cowboy_req:peer(Req),
    Id = opencensus:generate_trace_id(),

    M = #{
        %% Msgpack does not support 128-bit integers,
        %% so for the time being we encod it as binary string
        <<"id">> => integer_to_binary(Id),
        <<"method">> => method(Req),
        <<"scheme">> => cowboy_req:scheme(Req),
        <<"peer">> => Peer,
        <<"peername">> => inet_utils:peername_to_binary(Peer),
        <<"path">> => trim_trailing_slash(cowboy_req:path(Req)),
        <<"host">> => cowboy_req:host(Req),
        <<"port">> => cowboy_req:port(Req),
        <<"headers">> => cowboy_req:headers(Req),
        <<"language">> => maps:get(language, Req, <<"en">>),
        <<"query_string">> => cowboy_req:qs(Req),
        <<"query_params">> => maps:from_list(cowboy_req:parse_qs(Req)),
        <<"bindings">> => bondy_utils:to_binary_keys(cowboy_req:bindings(Req)),
        <<"body">> => <<>>,
        <<"body_length">> => 0
    },
    maps:put(<<"request">>, M, #{}).


%% is_multipart_form_body(Req) ->
%%     case cowboy_req:parse_header(<<"content-type">>, Req) of
%%         {<<"multipart">>, <<"form-data">>, _} ->
%%             true;
%%         _ ->
%%             false
%%     end.



%% -----------------------------------------------------------------------------
%% @private
%% @doc
%% By default, Cowboy will attempt to read up to 8MB of data, for up to 15
%% seconds. The call will return once Cowboy has read at least 8MB of data, or
%% at the end of the 15 seconds period.
%% We get the path's body_max_bytes, body_read_bytes and body_read_seconds
%% attributes to configure the cowboy_req's length and period options and also
%% setup a total max length.
%% @end
%% -----------------------------------------------------------------------------
-spec read_body(cowboy_req:request(), state()) ->
    {ok, cowboy_req:request(), state()} | no_return().

read_body(Req, St) ->
    read_body(Req, St, <<>>).


%% @private
read_body(Req0, #{api_spec := Spec, api_context := Ctxt0} = St0, Acc) ->
    MSpec = maps:get(method(Req0), Spec),
    Opts = #{
        length => maps:get(<<"body_read_bytes">>, MSpec),
        period => maps:get(<<"body_read_seconds">>, MSpec)
    },
    MaxLen = maps:get(<<"body_max_bytes">>, MSpec),

    case cowboy_req:read_body(Req0, Opts) of
        {_, Data, _Req1} when byte_size(Data) > MaxLen - byte_size(Acc) ->
            throw({badarg, {body_max_bytes_exceeded, MaxLen}});
        {ok, Data, Req1} ->
            %% @TODO Stream Body in the future using WAMP Progressive Calls
            %% The API Spec will need a way to tell me you want to stream
            Body = <<Acc/binary, Data/binary>>,
            Ctxt1 = update_context({body, Body}, Ctxt0),
            St1 = St0#{
                body_evaluated => true,
                api_context => Ctxt1
            },
            {ok, Req1, St1};
        {more, Data, Req1} ->
            read_body(Req1, St0, <<Acc/binary, Data/binary>>)
    end.


%% @private
decode_body_in_context(Method, St)
when Method =:= <<"post">>
orelse Method =:= <<"patch">>
orelse Method =:= <<"put">> ->
    Ctxt = maps:get(api_context, St),
    Path = [<<"request">>, <<"body">>],
    Bin = maps_utils:get_path(Path, Ctxt),
    Enc = maps:get(encoding, St),
    try
        Body = bondy_utils:decode(Enc, Bin),
        maps:update(api_context, maps_utils:put_path(Path, Body, Ctxt), St)
    catch
        ?EXCEPTION(Class, Reason, Stacktrace) ->
            _ = log(
                error,
                "Error while decoding HTTP body, "
                "type=~p, reason=~p, stacktrace=~p",
                [Class, Reason, ?STACKTRACE(Stacktrace)],
                St
            ),
            throw({badarg, {decoding, Enc}})
    end;

decode_body_in_context(_, #{api_context := Ctxt} = St) ->
    Path = [<<"request">>, <<"body">>],
    maps:update(api_context, maps_utils:put_path(Path, <<>>, Ctxt), St).


%% @private
-spec perform_action(binary(), map(), state()) ->
    {ok, Response :: any(), state()}
    | {ok, Code :: integer(), Response :: any(), state()}
    | {error, Response :: map(), state()}
    | {error, Code :: integer(), Response :: any(), state()}.

perform_action(
    Method, #{<<"action">> := #{<<"type">> := <<"static">>}} = Spec, St0) ->
    St1 = decode_body_in_context(Method, St0),
    Ctxt0 = maps:get(api_context, St1),
    %% We get the response directly as it should be statically defined
    Result = maps_utils:get_path([<<"response">>, <<"on_result">>], Spec),
    Response = mops_eval(Result, Ctxt0),
    St2 = maps:update(api_context, Ctxt0, St1),
    {ok, Response, St2};

perform_action(
    Method0,
    #{<<"action">> := #{<<"type">> := <<"forward">>} = Act} = Spec,
    St0) ->
    %% At the moment we just do not decode it and asume upstream accepts
    %% the same type
    Ctxt0 = maps:get(api_context, St0),
    %% Arguments might be funs waiting for the
    %% request.* values to be bound
    %% so we need to evaluate them passing the
    %% context
    #{
        <<"host">> := Host,
        <<"path">> := Path,
        <<"query_string">> := QS,
        <<"headers">> := Headers,
        <<"timeout">> := T,
        <<"connect_timeout">> := CT,
        % <<"retries">> := R,
        % <<"retry_timeout">> := RT,
        <<"body">> := Body
    } = Act1 = mops_eval(Act, Ctxt0),


    Opts = [
        {connect_timeout, CT},
        {recv_timeout, T}
    ],
    Url = url(Host, Path, QS),
    _ = log(
        info,
        "Gateway is forwarding request to upstream host, "
        "upstream_url=~p, headers=~p, body=~p, opts=~p",
        [Url, Headers, Body, Opts],
        St0
    ),
    RSpec = maps:get(<<"response">>, Spec),

    AtomMethod = method_to_atom(maps:get(<<"http_method">>, Act1, Method0)),

    case
        hackney:request(AtomMethod, Url, maps:to_list(Headers), Body, Opts)
    of
        {ok, StatusCode, RespHeaders} when AtomMethod =:= head ->
            from_http_response(StatusCode, RespHeaders, <<>>, RSpec, St0);

        {ok, StatusCode, RespHeaders, ClientRef} ->
            {ok, RespBody} = hackney:body(ClientRef),
            from_http_response(StatusCode, RespHeaders, RespBody, RSpec, St0);

        {error, Reason} ->
            Error = #{
                <<"code">> => ?BONDY_BAD_GATEWAY_ERROR,
                <<"message">> => <<"Error while connecting with upstream URL '", Url/binary, "'.">>,
                <<"description">> => Reason %% TODO convert to string
            },
            throw(Error)
    end;

perform_action(
    Method,
    #{<<"action">> := #{<<"type">> := <<"wamp_call">>} = Act} = Spec, St0) ->
    St1 = decode_body_in_context(Method, St0),
    ApiCtxt0 = maps:get(api_context, St1),
    %% Arguments might be funs waiting for the
    %% request.* values to be bound
    %% so we need to evaluate them passing the context
    #{
        <<"procedure">> := P,
        <<"arguments">> := A,
        <<"arguments_kw">> := Akw,
        <<"options">> := Opts,
        %% TODO use retries
        <<"retries">> := _R,
        <<"timeout">> := CallTimeout
    } = mops_eval(Act, ApiCtxt0),
    RSpec = maps:get(<<"response">>, Spec),

<<<<<<< HEAD
    %% @TODO We need to recreate ctxt and session from token
=======
    %% TODO We need to recreate ctxt and session from JWT
>>>>>>> 98ddf031
    Peer = maps_utils:get_path([<<"request">>, <<"peer">>], ApiCtxt0),
    RealmUri = maps:get(realm_uri, St1),
    SessionOpts = #{
        roles => #{
            caller => #{
                features => #{
                    call_timeout => true,
                    caller_identification => true,
                    call_trustlevels => true,
                    call_canceling => false,
                    progressive_call_results => false
                }
            }
        }
    },
    Session = bondy_session:new(Peer, RealmUri, SessionOpts),
    Subprotocol = {http, text, maps:get(encoding, St0)},
    Ctxt0 = bondy_context:new(Peer, Subprotocol),
    Ctxt1 = bondy_context:set_realm_uri(Ctxt0, RealmUri),
    Ctxt2 = bondy_context:set_session(Ctxt1, Session),
    Ctxt3 = bondy_context:set_call_timeout(Ctxt2, CallTimeout),

<<<<<<< HEAD
    case bondy:call(P, Opts, A, Akw, Ctxt3) of
=======
    Ctxt4 = maybe_anonymous(Ctxt3, St0),

    case bondy:call(P, Opts, A, Akw, Ctxt4) of
>>>>>>> 98ddf031
        {ok, Result0, _} ->
            %% mops uses binary keys
            Result1 = bondy_utils:to_binary_keys(Result0),
            ApiCtxt1 = update_context({result, Result1}, ApiCtxt0),
            Response = mops_eval(maps:get(<<"on_result">>, RSpec), ApiCtxt1),
            St2 = maps:update(api_context, ApiCtxt1, St1),
            {ok, Response, St2};
        {error, WampError0, _} ->
            StatusCode0 = uri_to_status_code(maps:get(error_uri, WampError0)),
            WampError1 = bondy_utils:to_binary_keys(WampError0),
            Error = maps:put(<<"status_code">>, StatusCode0, WampError1),
            ApiCtxt1 = update_context({error, Error}, ApiCtxt0),
            Response0 = mops_eval(maps:get(<<"on_error">>, RSpec), ApiCtxt1),
            St2 = maps:update(api_context, ApiCtxt1, St1),
            {StatusCode1, Response1} = take_status_code(
                Response0, ?HTTP_INTERNAL_SERVER_ERROR),
            {error, StatusCode1, Response1, St2}
    end.


%% @private
maybe_anonymous(Ctxt0, #{is_anonymous := true}) ->
    AuthId = bondy_utils:uuid(),
    Ctxt1 = bondy_context:set_is_anonymous(Ctxt0, true),
    Ctxt1#{authid => AuthId};

maybe_anonymous(Ctxt, _) ->
    bondy_context:set_is_anonymous(Ctxt, false).


%% @private
from_http_response(StatusCode, RespHeaders, RespBody, Spec, St0)
when StatusCode >= 400 andalso StatusCode < 600 ->
    Ctxt0 = maps:get(api_context, St0),
    Error = #{
        <<"status_code">> => StatusCode,
        <<"body">> => RespBody,
        <<"headers">> => RespHeaders
    },
    Ctxt1 = update_context({error, Error}, Ctxt0),
    Response0 = mops_eval(maps:get(<<"on_error">>, Spec), Ctxt1),
    St1 = maps:update(api_context, Ctxt1, St0),
    {FinalCode, Response1} = take_status_code(Response0),
    {error, FinalCode, Response1, St1};

from_http_response(StatusCode0, RespHeaders, RespBody, Spec, St0) ->
    Ctxt0 = maps:get(api_context, St0),
    % HeadersMap = maps:with(?HEADERS, maps:from_list(RespHeaders)),
    Result0 = #{
        <<"status_code">> => StatusCode0,
        <<"body">> => RespBody,
        <<"headers">> => RespHeaders
    },
    Result1 = case lists:keyfind(<<"Location">>, 1, RespHeaders) of
        {_, Uri} ->
            maps:put(<<"uri">>, Uri, Result0);
        _ ->
            maps:put(<<"uri">>, <<>>, Result0)
    end,
    Ctxt1 = update_context({result, Result1}, Ctxt0),
    Response0 = mops_eval(maps:get(<<"on_result">>, Spec), Ctxt1),
    St1 = maps:update(api_context, Ctxt1, St0),
    {StatusCode1, Response1} = take_status_code(Response0),
    {ok, StatusCode1, Response1, St1}.


reply_auth_error(Error, Scheme, Realm, Enc, Req) ->
    {_, Body} = take_status_code(bondy_error:map(Error)),
    Code = maps:get(<<"code">>, Body, <<>>),
    Msg = maps:get(<<"message">>, Body, <<>>),
    Desc = maps:get(<<"description">>, Body, <<>>),
    Auth = <<
        Scheme/binary,
        " realm=", $", Realm/binary, $", $\,,
        " error=", $", Code/binary, $", $\,,
        " message=", $", Msg/binary, $", $\,,
        " description=", $", Desc/binary, $"
    >>,
    Resp = #{
        <<"body">> => Body,
        <<"headers">> => #{
            <<"www-authenticate">> => Auth
        }
    },
    reply(?HTTP_UNAUTHORIZED, error_encoding(Enc), Resp, Req).


%% @private
-spec reply(integer(), atom(), map(), cowboy_req:req()) ->
    cowboy_req:req().

reply(HTTPCode, Enc, Response, Req0) ->
    %% We add the content-type since we are bypassing Cowboy by replying
    %% ourselves
    MimeType = case Enc of
        msgpack ->
            <<"application/msgpack; charset=utf-8">>;
        json ->
            <<"application/json; charset=utf-8">>;
        undefined ->
            <<"application/json; charset=utf-8">>;
        Bin ->
            Bin
    end,
    Req1 = cowboy_req:set_resp_header(<<"content-type">>, MimeType, Req0),
    cowboy_req:reply(HTTPCode, prepare_request(Enc, Response, Req1)).



%% @private
-spec prepare_request(atom(), map(), cowboy_req:req()) ->
    cowboy_req:req().

prepare_request(Enc, Response, Req0) ->
    Body = maps:get(<<"body">>, Response),
    Headers = maps:get(<<"headers">>, Response),
    Req1 = cowboy_req:set_resp_headers(Headers, Req0),
    cowboy_req:set_resp_body(maybe_encode(Enc, Body), Req1).


%% @private
maybe_location(<<"post">>, #{<<"uri">> := Uri}) when Uri =/= <<>> ->
    {true, Uri};

maybe_location(_, _) ->
    true.




%% @private
url(Host, Path, <<>>) ->
    <<Host/binary, Path/binary>>;

url(Host, Path, QS) ->
    <<Host/binary, Path/binary, $?, QS/binary>>.




%% -----------------------------------------------------------------------------
% private
%% @doc
%% The Spec uses lowercase for the method names but Cowboy uses uppercase
%% @end
%% -----------------------------------------------------------------------------
method(Req) ->
    method_to_lowercase(cowboy_req:method(Req)).

method_to_lowercase(<<"DELETE">>) -> <<"delete">>;
method_to_lowercase(<<"GET">>) -> <<"get">>;
method_to_lowercase(<<"HEAD">>) -> <<"head">>;
method_to_lowercase(<<"OPTIONS">>) -> <<"options">>;
method_to_lowercase(<<"PATCH">>) -> <<"patch">>;
method_to_lowercase(<<"POST">>) -> <<"post">>;
method_to_lowercase(<<"PUT">>) -> <<"put">>.



%% -----------------------------------------------------------------------------
%% @private
%% @doc
%% This function exists just becuase because hackney (http client) uses atoms
%% @end
%% -----------------------------------------------------------------------------
method_to_atom(<<"delete">>) -> delete;
method_to_atom(<<"get">>) -> get;
method_to_atom(<<"head">>) -> head;
method_to_atom(<<"options">>) -> options;
method_to_atom(<<"patch">>) -> patch;
method_to_atom(<<"post">>) -> post;
method_to_atom(<<"put">>) -> put.


%% @private
maybe_encode(undefined, Body) ->
    Body;

maybe_encode(Enc, Body) ->
    bondy_utils:maybe_encode(Enc, Body).


%% @private
maybe_encode(_, <<>>, _) ->
    <<>>;

maybe_encode(undefined, Body, _) ->
    Body;

maybe_encode(_, Body, #{<<"action">> := #{<<"type">> := <<"forward">>}}) ->
    Body;

maybe_encode(Enc, Body, _) ->
    bondy_utils:maybe_encode(Enc, Body).


error_encoding(json) -> json;
error_encoding(msgpack) -> msgpack;
error_encoding(undefined) -> json;
error_encoding(_Other) -> json.



%% @private
uri_to_status_code(timeout) ->
    ?HTTP_GATEWAY_TIMEOUT;

uri_to_status_code(?BONDY_BAD_GATEWAY_ERROR) ->
    ?HTTP_SERVICE_UNAVAILABLE;

uri_to_status_code(?BONDY_ERROR_TIMEOUT) ->
    ?HTTP_GATEWAY_TIMEOUT;

uri_to_status_code(?WAMP_AUTHORIZATION_FAILED) ->
    ?HTTP_FORBIDDEN;

uri_to_status_code(?WAMP_CANCELLED) ->
    ?HTTP_BAD_REQUEST;

uri_to_status_code(?WAMP_CLOSE_REALM) ->
    ?HTTP_INTERNAL_SERVER_ERROR;

uri_to_status_code(?WAMP_DISCLOSE_ME_NOT_ALLOWED) ->
    ?HTTP_BAD_REQUEST;

uri_to_status_code(?WAMP_GOODBYE_AND_OUT) ->
    ?HTTP_INTERNAL_SERVER_ERROR;

uri_to_status_code(?WAMP_INVALID_ARGUMENT) ->
    ?HTTP_BAD_REQUEST;

uri_to_status_code(?WAMP_INVALID_URI) ->
    ?HTTP_BAD_REQUEST;

uri_to_status_code(?WAMP_NET_FAILURE) ->
    ?HTTP_BAD_GATEWAY;

uri_to_status_code(?WAMP_NOT_AUTHORIZED) ->
    ?HTTP_UNAUTHORIZED;

uri_to_status_code(?WAMP_NO_ELIGIBLE_CALLE) ->
    ?HTTP_BAD_GATEWAY;

uri_to_status_code(?WAMP_NO_SUCH_PROCEDURE) ->
    ?HTTP_NOT_IMPLEMENTED;

uri_to_status_code(?WAMP_NO_SUCH_REALM) ->
    ?HTTP_BAD_GATEWAY;

uri_to_status_code(?WAMP_NO_SUCH_REGISTRATION) ->
    ?HTTP_BAD_GATEWAY;

uri_to_status_code(?WAMP_NO_SUCH_ROLE) ->
    ?HTTP_BAD_REQUEST;

uri_to_status_code(?WAMP_NO_SUCH_SESSION) ->
    ?HTTP_INTERNAL_SERVER_ERROR;

uri_to_status_code(?WAMP_NO_SUCH_SUBSCRIPTION) ->
    ?HTTP_BAD_GATEWAY;

uri_to_status_code(?WAMP_OPTION_DISALLOWED_DISCLOSE_ME) ->
    ?HTTP_BAD_REQUEST;

uri_to_status_code(?WAMP_OPTION_NOT_ALLOWED) ->
    ?HTTP_BAD_REQUEST;

uri_to_status_code(?WAMP_PROCEDURE_ALREADY_EXISTS) ->
    ?HTTP_BAD_REQUEST;

uri_to_status_code(?WAMP_SYSTEM_SHUTDOWN) ->
    ?HTTP_INTERNAL_SERVER_ERROR;

uri_to_status_code(_) ->
    ?HTTP_INTERNAL_SERVER_ERROR.


%% @private
eval_headers(Req, #{api_spec := Spec, api_context := Ctxt}) ->
    Expr = maps_utils:get_path(
        [<<"response">>, <<"on_error">>, <<"headers">>],
        maps:get(method(Req), Spec),
        #{}
    ),
    mops_eval(Expr, Ctxt).


trim_trailing_slash(Bin) ->
    case binary:longest_common_suffix([Bin, <<$/>>]) of
        1 ->
            binary:part(Bin, 0, byte_size(Bin) -1);
        0 ->
            Bin
    end.



mops_eval(Expr, Ctxt) ->
    try mops:eval(Expr, Ctxt)
    catch
        ?EXCEPTION(error, {badkey, Key}, _) ->
            throw(#{
                <<"code">> => ?BONDY_API_GATEWAY_INVALID_EXPR_ERROR,
                <<"message">> => <<"There is no value for key '", Key/binary, "' in the HTTP Request context.">>,
                <<"description">> => <<"This might be due to an error in the action expression (mops) itself or as a result of a key missing in the response to a gateway action (WAMP or HTTP call).">>
            });
        ?EXCEPTION(error, {badkeypath, Path}, _) ->
            throw(#{
                <<"code">> => ?BONDY_API_GATEWAY_INVALID_EXPR_ERROR,
                <<"message">> => <<"There is no value for path '", Path/binary, "' in the HTTP Request context.">>,
                <<"description">> => <<"This might be due to an error in the action expression (mops) itself or as a result of a key missing in the response to a gateway action (WAMP or HTTP call).">>
            })
    end.


%% @private
log(Level, Prefix, Head, #{api_context := Ctxt} = St)
when is_binary(Prefix) orelse is_list(Prefix), is_list(Head) ->
    #{
        <<"id">> := TraceId,
        <<"method">> := Method,
        <<"scheme">> := Scheme,
        <<"peername">> := Peername,
        <<"path">> := Path,
        %% <<"headers">> := Headers,
        <<"query_string">> := QueryString,
        <<"bindings">> := Bindings,
        <<"body_length">> := Len
    } = maps:get(<<"request">>, Ctxt),

    Format = iolist_to_binary([
        Prefix,
        <<
            %% Right now trace_id is a bin as msgpack does not support
            %% 128-bit integers
            ", trace_id=~s"
            ", realm_uri=~s"
            ", encoding=~s"
            ", method=~s"
            ", scheme=~s"
            ", peername=~s"
            ", path=~s"
            %% ", headers=~s"
            ", query_string=~s",
            ", bindings=~p"
            ", body_length=~p"
        >>
    ]),
    BodyLen = case maps:get(body_evaluated, St) of
        true ->
            Len;
        false ->
            undefined
    end,

    Tail = [
        TraceId,
        maps:get(realm_uri, St, undefined),
        maps:get(encoding, St, undefined),
        Method,
        Scheme,
        Peername,
        Path,
        %% Headers,
        QueryString,
        Bindings,
        BodyLen
    ],
    lager:log(Level, self(), Format, lists:append(Head, Tail)).<|MERGE_RESOLUTION|>--- conflicted
+++ resolved
@@ -692,11 +692,7 @@
     } = mops_eval(Act, ApiCtxt0),
     RSpec = maps:get(<<"response">>, Spec),
 
-<<<<<<< HEAD
-    %% @TODO We need to recreate ctxt and session from token
-=======
     %% TODO We need to recreate ctxt and session from JWT
->>>>>>> 98ddf031
     Peer = maps_utils:get_path([<<"request">>, <<"peer">>], ApiCtxt0),
     RealmUri = maps:get(realm_uri, St1),
     SessionOpts = #{
@@ -719,13 +715,9 @@
     Ctxt2 = bondy_context:set_session(Ctxt1, Session),
     Ctxt3 = bondy_context:set_call_timeout(Ctxt2, CallTimeout),
 
-<<<<<<< HEAD
-    case bondy:call(P, Opts, A, Akw, Ctxt3) of
-=======
     Ctxt4 = maybe_anonymous(Ctxt3, St0),
 
     case bondy:call(P, Opts, A, Akw, Ctxt4) of
->>>>>>> 98ddf031
         {ok, Result0, _} ->
             %% mops uses binary keys
             Result1 = bondy_utils:to_binary_keys(Result0),
