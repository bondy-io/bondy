--- conflicted
+++ resolved
@@ -2,11 +2,7 @@
     {description,
         "Bondy Broker Bridge is an application that is part of Bondy and provides a way to integrate Events with external brokers and systems."
     },
-<<<<<<< HEAD
-    {vsn, "1.0.0-beta.59"},
-=======
     {vsn, "1.0.0-beta.60"},
->>>>>>> 6c869cc9
     {registered, []},
     {mod, {bondy_broker_bridge_app, []}},
     {applications, [
