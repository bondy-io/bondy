<<<<<<< HEAD
%% =============================================================================
%%  bondy_broker_bridge.app.src -
%%
%%  Copyright (c) 2016-2022 Leapsight. All rights reserved.
%%
%%  Licensed under the Apache License, Version 2.0 (the "License");
%%  you may not use this file except in compliance with the License.
%%  You may obtain a copy of the License at
%%
%%     http://www.apache.org/licenses/LICENSE-2.0
%%
%%  Unless required by applicable law or agreed to in writing, software
%%  distributed under the License is distributed on an "AS IS" BASIS,
%%  WITHOUT WARRANTIES OR CONDITIONS OF ANY KIND, either express or implied.
%%  See the License for the specific language governing permissions and
%%  limitations under the License.
%% =============================================================================

{application, bondy_broker_bridge, [
    {description,
        "Bondy Broker Bridge is an application that is part of Bondy and provides a way to integrate Events with external brokers and systems."
    },
    {vsn, "1.0.0-beta.29"},
=======
{application, bondy_broker_bridge, [
    {description,
        "Bondy Broker Bridge is an application that is part of Bondy"
    },
    {vsn, "1.0.0-beta.30"},
>>>>>>> 5c48658a
    {registered, []},
    {mod, {bondy_broker_bridge_app, []}},
    {applications, [
        kernel,
        stdlib,
<<<<<<< HEAD
        %% The ollowing are not enabled as we want the Bondy the bridge to
        %% dynamically start them
        %% brod, hash,
        %% erlcloud,
        %% email,
        %% already started by Bondy
        jsone,
=======
        brod,
        hash,
>>>>>>> 5c48658a
        mops
    ]},
    {env,[]},
    {modules, []},
<<<<<<< HEAD
  {maintainers, []},
  {licenses, []},
  {links, []}
=======
    {maintainers, ["Alejandro M. Ramallo"]},
    {licenses, ["Apache 2.0"]},
    {links, [
        {"Github", "https://github/leapsight/bondy"},
        {"Docs", "https://docs.getbondy.io"},
        {"Website", "https://getbondy.io"},
        {"Docker", "https://hub.docker.com/r/leapsight/bondy"}
    ]}
>>>>>>> 5c48658a
 ]}.<|MERGE_RESOLUTION|>--- conflicted
+++ resolved
@@ -1,60 +1,23 @@
-<<<<<<< HEAD
-%% =============================================================================
-%%  bondy_broker_bridge.app.src -
-%%
-%%  Copyright (c) 2016-2022 Leapsight. All rights reserved.
-%%
-%%  Licensed under the Apache License, Version 2.0 (the "License");
-%%  you may not use this file except in compliance with the License.
-%%  You may obtain a copy of the License at
-%%
-%%     http://www.apache.org/licenses/LICENSE-2.0
-%%
-%%  Unless required by applicable law or agreed to in writing, software
-%%  distributed under the License is distributed on an "AS IS" BASIS,
-%%  WITHOUT WARRANTIES OR CONDITIONS OF ANY KIND, either express or implied.
-%%  See the License for the specific language governing permissions and
-%%  limitations under the License.
-%% =============================================================================
-
 {application, bondy_broker_bridge, [
     {description,
         "Bondy Broker Bridge is an application that is part of Bondy and provides a way to integrate Events with external brokers and systems."
     },
-    {vsn, "1.0.0-beta.29"},
-=======
-{application, bondy_broker_bridge, [
-    {description,
-        "Bondy Broker Bridge is an application that is part of Bondy"
-    },
     {vsn, "1.0.0-beta.30"},
->>>>>>> 5c48658a
     {registered, []},
     {mod, {bondy_broker_bridge_app, []}},
     {applications, [
         kernel,
         stdlib,
-<<<<<<< HEAD
-        %% The ollowing are not enabled as we want the Bondy the bridge to
+        %% The following are not enabled as we want the Bondy the bridge to
         %% dynamically start them
-        %% brod, hash,
+        %% brod,
+        %% hash,
         %% erlcloud,
         %% email,
-        %% already started by Bondy
-        jsone,
-=======
-        brod,
-        hash,
->>>>>>> 5c48658a
         mops
     ]},
     {env,[]},
     {modules, []},
-<<<<<<< HEAD
-  {maintainers, []},
-  {licenses, []},
-  {links, []}
-=======
     {maintainers, ["Alejandro M. Ramallo"]},
     {licenses, ["Apache 2.0"]},
     {links, [
@@ -63,5 +26,4 @@
         {"Website", "https://getbondy.io"},
         {"Docker", "https://hub.docker.com/r/leapsight/bondy"}
     ]}
->>>>>>> 5c48658a
  ]}.