
REBAR = rebar3
BONDY_ERL_NODENAME ?= bondy@127.0.0.1
BONDY_ERL_DISTRIBUTED_COOKIE ?= bondy

.PHONY: genvars compile test xref eunit dialyzer tar

certs:
	cd config && ./make_certs

genvars:
	@cp config/prod/default_vars.config config/prod/vars.generated

compile:
	${REBAR} compile

docs: xref
	${REBAR} ex_doc
	cp -r doc/js/* apps/bondy/doc/
	cp -r doc/js/* apps/bondy_broker_bridge/doc/
	mkdir -p apps/bondy/doc/assets/
	mkdir -p apps/bondy_broker_bridge/doc/assets/
	cp -r doc/assets/* apps/bondy/doc/assets/
	cp -r doc/assets/* apps/bondy_broker_bridge/doc/assets/

clean-docs:
	rm -rf apps/bondy/doc/*
	rm -f apps/bondy/doc/.build
	rm -rf apps/bondy_broker_bridge/doc/*
	rm -f apps/bondy_broker_bridge/doc/.build

<<<<<<< HEAD
CT_SUITE_FILE?=
ifdef CT_SUITE_FILE
CT_SUITE_ARGS = --suite ${CT_SUITE_FILE}
else
CT_SUITE_ARGS =
endif

test: xref
	${REBAR} as test ct ${CT_SUITE_ARGS}
=======
test: xref eunit
	${REBAR} as test ct
>>>>>>> 86ad759a

xref:
	${REBAR} xref skip_deps=true

<<<<<<< HEAD
cover: xref
	${REBAR} as test ct ${CT_SUITE_ARGS}, cover
=======
eunit:
	${REBAR} eunit
>>>>>>> 86ad759a

dialyzer:
	${REBAR} dialyzer

tar:
	rm -rf _build/tar
	${REBAR} as prod tar
	mkdir -p _build/tar
	tar -zxvf _build/prod/rel/*/*.tar.gz -C _build/tar

# Notice we need REBAR3_PROFILE en var even if we use 'as prod' becuase this is
# handled by rebar.conf.script which does not know we have used the 'as prod'
# higher level command
prod-xcomp-rel:
	REBAR3_PROFILE=prod \
	REBAR3_TARGET_INCLUDE_ERTS=/Users/aramallo/otp/24.2/ \
	REBAR3_TARGET_SYSTEM_LIBS=/Users/aramallo/otp/24.2/lib \
	${REBAR} as prod release

# Notice we need REBAR3_PROFILE en var even if we use 'as prod' becuase this is
# handled by rebar.conf.script which does not know we have used the 'as prod'
# higher level command
prod-xcomp-tar:
	REBAR3_PROFILE=prod \
	REBAR3_TARGET_INCLUDE_ERTS=/Users/aramallo/otp/24.2/ \
	REBAR3_TARGET_SYSTEM_LIBS=/Users/aramallo/otp/24.2/lib \
	${REBAR} as prod tar

devrun:
	${REBAR} as dev release

	cp examples/config/security_config.json _build/dev/rel/bondy/etc/security_config.json

	cp examples/config/api_spec.json _build/dev/rel/bondy/etc/api_spec.json

	cp examples/config/broker_bridge_config.json _build/dev/rel/bondy/etc/broker_bridge_config.json

	_build/dev/rel/bondy/bin/bondy console

prodrun:
	${REBAR} as prod release
	RELX_REPLACE_OS_VARS=true \
	ERL_DIST_PORT=27788 \
	BONDY_ERL_NODENAME=${BONDY_ERL_NODENAME} \
	BONDY_ERL_DISTRIBUTED_COOKIE=${BONDY_ERL_DISTRIBUTED_COOKIE} \
	_build/prod/rel/bondy/bin/bondy console

prodtarrun: tar
	ERL_DIST_PORT=27788 BONDY_ERL_NODENAME=${BONDY_ERL_NODENAME} BONDY_ERL_DISTRIBUTED_COOKIE=${BONDY_ERL_DISTRIBUTED_COOKIE} _build/tar/bin/bondy console


node1:
	${REBAR} as node1 release
	ERL_DIST_PORT=27781 _build/node1/rel/bondy/bin/bondy console

node2:
	${REBAR} as node2 release
	ERL_DIST_PORT=27782 _build/node2/rel/bondy/bin/bondy console

node3:
	${REBAR} as node3 release
	ERL_DIST_PORT=27783 _build/node3/rel/bondy/bin/bondy console


edge1:
	${REBAR} as edge1 release
	ERL_DIST_PORT=27784 _build/edge1/rel/bondy/bin/bondy console


run-node1:
	_build/node1/rel/bondy/bin/bondy console

run-node2:
	_build/node2/rel/bondy/bin/bondy console

run-node3:
	_build/node3/rel/bondy/bin/bondy console

run-edge1:
	_build/edge1/rel/bondy/bin/bondy console


# DOCKER

docker-build-prod:
	docker buildx install
	docker stop bondy-prod || true
	docker rm bondy-prod || true
	docker rmi bondy-prod || true
	docker build \
		--pull \
		--platform linux/amd64 \
		--load \
		-t "bondy-prod" \
		-f deployment/Dockerfile .

docker-build-prod-alpine:
	docker buildx install
	docker stop bondy-prod || true
	docker rm bondy-prod || true
	docker rmi bondy-prod || true
	docker build \
		--pull \
		--platform linux/amd64 \
		--load \
		-t "bondy-prod" \
		-f deployment/alpine.Dockerfile .

docker-run-prod:
	# docker stop bondy-prod || true
	# docker rm bondy-prod || true
	docker run \
		--rm \
		-e BONDY_ERL_NODENAME=bondy1@127.0.0.1 \
		-e BONDY_ERL_DISTRIBUTED_COOKIE=bondy \
		-p 18080:18080 \
		-p 18081:18081 \
		-p 18082:18082 \
		-p 18086:18086 \
		-u 0:1000 \
		-v "$(PWD)/examples/custom_config/etc:/bondy/etc" \
		--name bondy-prod \
		bondy-prod:latest

docker-scan-prod:
	docker scan bondy-prod
<|MERGE_RESOLUTION|>--- conflicted
+++ resolved
@@ -2,6 +2,12 @@
 REBAR = rebar3
 BONDY_ERL_NODENAME ?= bondy@127.0.0.1
 BONDY_ERL_DISTRIBUTED_COOKIE ?= bondy
+CT_SUITE_FILE?=
+ifdef CT_SUITE_FILE
+CT_SUITE_ARGS = --suite ${CT_SUITE_FILE}
+else
+CT_SUITE_ARGS =
+endif
 
 .PHONY: genvars compile test xref eunit dialyzer tar
 
@@ -29,31 +35,15 @@
 	rm -rf apps/bondy_broker_bridge/doc/*
 	rm -f apps/bondy_broker_bridge/doc/.build
 
-<<<<<<< HEAD
-CT_SUITE_FILE?=
-ifdef CT_SUITE_FILE
-CT_SUITE_ARGS = --suite ${CT_SUITE_FILE}
-else
-CT_SUITE_ARGS =
-endif
-
 test: xref
 	${REBAR} as test ct ${CT_SUITE_ARGS}
-=======
-test: xref eunit
-	${REBAR} as test ct
->>>>>>> 86ad759a
 
 xref:
 	${REBAR} xref skip_deps=true
 
-<<<<<<< HEAD
+
 cover: xref
 	${REBAR} as test ct ${CT_SUITE_ARGS}, cover
-=======
-eunit:
-	${REBAR} eunit
->>>>>>> 86ad759a
 
 dialyzer:
 	${REBAR} dialyzer
