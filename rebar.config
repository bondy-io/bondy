{minimum_otp_vsn, "R24"}.

{erl_opts, [
    % warn_export_all,
    % warn_missing_spec,
    debug_info,
    ewarn_export_all,
    strict_validation,
    warn_bif_clash,
    warn_deprecated_function,
    warn_export_vars,
    warn_exported_vars,
    warn_format,
    warn_obsolete_guard,
    warn_shadow_vars,
    % warn_untyped_record,
    warn_unused_function,
    warn_unused_import,
    warn_unused_record,
    warn_unused_vars,
    warnings_as_errors
 ]}.

{deps, [
    %% -------------------------------------------------------------------------
    %% Crypto
    %% -------------------------------------------------------------------------
    {jose,
        {git, "https://github.com/potatosalad/erlang-jose.git", {tag, "1.11.2"}}
    },
    {pbkdf2,
        {git, "https://github.com/leapsight-oss/erlang-pbkdf2.git", {branch, "master"}}
    },
    {stringprep, "1.0.27"},
    {enacl, "1.2.1"},
    %% -------------------------------------------------------------------------
    %% Web Server|client
    %% -------------------------------------------------------------------------
    %% Used to implement WebSockets, API Gateway, HTTP Admin API
    %% and /metrics endpoint
    {cowboy, "2.9.0"},
    %% Used by API Gateway to implement forward action to
    %% downstream HTTP services
    hackney,
    backoff,
    %% -------------------------------------------------------------------------
    %% Utils
    %% -------------------------------------------------------------------------
    {uuid, "2.0.4", {pkg, uuid_erl}},
    %% -------------------------------------------------------------------------
    %% Concurrency|Load|Traffic Management
    %% -------------------------------------------------------------------------
    %% Currently used to implement a load regulated pool of workers
    sidejob,
    %% A hashed set of ets tables and an implementation of a queue that we
    %% currently used for bondy_rpc_promise.
    {tuplespace,
        {git, "https://gitlab.com/leapsight/tuplespace.git", {branch, "master"}}
    },
    {jobs, "0.10.0"},
    %% -------------------------------------------------------------------------
    %% Instrumentation/Debugging
    %% -------------------------------------------------------------------------
    bear,
    {observer_cli, "1.7.1"},
    %% Exposes metrics to Promethues
    {prometheus, "4.8.1"},
    {prometheus_cowboy, "0.1.8"},
    {redbug, "2.0.7"},
    {telemetry, "1.0.0"},
    %% -------------------------------------------------------------------------
    %% WAMP message encoding/decoding
    %% -------------------------------------------------------------------------
    {wamp,
        {git, "https://gitlab.com/leapsight/wamp.git", {tag, "0.9.4"}}
    },
    %% -------------------------------------------------------------------------
    %% Core Deps
    %% -------------------------------------------------------------------------
    %% The embedded database using Partisan, Plumtree and dvvsets.
    %% Stores data in ets and leveldb, also performs active anti-entropy
    %% exchanges to keep all nodes in sync.
    {plum_db,
        {git, "https://gitlab.com/leapsight/plum_db.git", {tag, "1.0.0-beta.13"}}
    },

    %% A partial implementation of an Adaptive Radix Trie.
    %% We use it to store the procedure and topic tries.
    {art,
        {git, "https://gitlab.com/leapsight/art.git", {branch, "develop"}}
    },
    %% A mustache-like library used by API Gateway and Broker Bridge
    %% specifications
    {mops,
        {git, "https://gitlab.com/leapsight/mops.git", {branch, "master"}}
    },
    %% Leapsight utility library implementing relational algebra
    {leap,
        {git, "https://gitlab.com/leapsight/leap.git", {branch, "master"}}
    },
    %% Leapsight utility library
    {utils,
        {git, "https://gitlab.com/leapsight/utils.git", {tag, "1.3.4"}}
    }
]}.



%% =============================================================================
%% RELX
%% =============================================================================


{relx, [
    {release, {bondy, "1.0.0-beta.25"},[
        %% Erlang/OTP
        crypto,
        inets,
        kernel,
        runtime_tools,
        sasl,
        stdlib,
        tools,
        compiler, %% required by sidejob
        %% Crypto
        enacl,
        jose,
        pbkdf2,
        stringprep,
        %% Web Server|client
        cowboy,
        hackney,
        %% Utils
        uuid,
        %% Concurrency|Load|Traffic Management
        jobs,
        sidejob,
        %% Instrumentation/Debugging
        bear,
        observer_cli,
        prometheus,
        prometheus_cowboy,
        redbug,
        telemetry,
        %% Serialization formats
        jsone,
        msgpack,
        %% 1st-party deps
        art,
        leap,
        mops,
        utils,
        wamp,
        {tuplespace, load},
        {plum_db, load},
        %% Bondy Apps
        bondy,
        bondy_broker_bridge
    ]},

    {overlay, [
        {template, "priv/hooks/pre_start", "bin/hooks/pre_start"},
        {copy, "priv/hooks/status","bin/hooks/status"},

        {template,
            "priv/hooks/bondy_remote_console", "bin/hooks/bondy_remote_console"
        },
        %% copy scripts required by extended_start_script_hooks
        {copy,
            "priv/tools/validate-config", "bin/validate-config"
        },
        {copy,
            "priv/tools/replace-env-vars","bin/replace-env-vars"
        },
        {template,
            "priv/tools/db-repair.escript", "bin/db-repair.escript"
        }
    ]},

    {overlay_vars, "config/prod/vars.config"},
    {extended_start_script, true},
    {extended_start_script_hooks, [
        {pre_start, [
            {custom, "hooks/pre_start"},
            {custom, "hooks/pre_start_cuttlefish"}
        ]},
        {status, [
            {custom, "hooks/status"}
        ]},
        {remsh, [
            {custom, "hooks/bondy_remote_console"}
        ]}
    ]}
]}.

{pre_hooks, [

]}.


%% =============================================================================
%% REBAR
%% =============================================================================


{project_plugins, [
    pc,
    rebar3_hex,
    rebar3_ex_doc,
    rebar3_proper,
    rebar3_hank,
    rebar3_depup,
    {rebar3_scuttler,
        {git, "https://github.com/leapsight/rebar3_scuttler",
            {branch, "master"}}}
]}.

{shell, [
    {config, "config/dev/advanced.config"},
    {apps, [bondy, bondy_broker_bridge]}
]}.

{profiles, [
    {prod, [
        {relx, [
            % {mode, prod},
            {debug_info, strip},
            {dev_mode, false},
            {include_erts, true},
            {include_src, false},
            {system_libs, true},

            %% This file is generated by the pre_hook
            {overlay_vars, "config/prod/vars.config"},
            {overlay, [
                % {mkdir, "{{platform_data_dir}}"},
                % {mkdir, "{{platform_log_dir}}"},
                % {mkdir, "{{platform_etc_dir}}"},
                % {mkdir, "{{platform_tmp_dir}}"},
                {template,
                    "config/prod/vm.args.template",
                    "releases/{{release_version}}/vm.args.template"
                },
                {template,
                    "config/prod/sys.config.template",
                    "releases/{{release_version}}/sys.config.template"
                }
            ]}
        ]}
    ]},
    {dev, [
        {relx, [
            % {mode, dev},
            {debug_info, keep},
            {dev_mode, true},
            {include_erts, false},
            {include_src, true},

            {overlay_vars, "config/dev/vars.config"},
            {overlay, [
                {mkdir, "{{platform_data_dir}}"},
                {mkdir, "{{platform_log_dir}}"},
                {mkdir, "{{platform_etc_dir}}"},
                {copy,
                    "config/dev/bondy.conf.template",
                    "{{platform_etc_dir}}/bondy.conf.template"
                },
                {copy,
                    "config/_ssl/server/cacerts.pem",
                    "{{platform_etc_dir}}/ssl/server/cacert.pem"
                },
                {copy,
                    "config/_ssl/server/cert.pem",
                    "{{platform_etc_dir}}/ssl/server/cert.pem"
                },
                {copy,
                    "config/_ssl/server/key.pem",
                    "{{platform_etc_dir}}/ssl/server/key.pem"
                },
                {copy,
                    "config/_ssl/client/cacerts.pem",
                    "{{platform_etc_dir}}/ssl/client/cacert.pem"
                },
                {copy,
                    "config/_ssl/client/cert.pem",
                    "{{platform_etc_dir}}/ssl/client/cert.pem"
                },
                {copy,
                    "config/_ssl/client/key.pem",
                    "{{platform_etc_dir}}/ssl/client/key.pem"
                },
                {copy,
                    "examples/config/security_config.json",
                    "{{platform_etc_dir}}/security_config.json"
                },
                {copy,
                    "examples/config/api_spec.json",
                    "{{platform_etc_dir}}/api_spec.json"
                },
                {template,
                    "config/dev/vm.args.template",
                    "releases/{{release_version}}/vm.args.template"
                },
                {template,
                    "config/dev/sys.config.template",
                    "releases/{{release_version}}/sys.config.template"
                }
            ]}
        ]}
    ]},
    {node1, [
        {relx, [
            % {mode, prod},
            {debug_info, strip},
            {dev_mode, false},
            {include_erts, true},
            {include_src, false},
            {system_libs, true},

            {overlay_vars, "config/test/node_1_vars.config"},
            {overlay, [
                {mkdir, "{{platform_data_dir}}"},
                {mkdir, "{{platform_log_dir}}"},
                {mkdir, "{{platform_etc_dir}}"},
                {mkdir, "{{platform_etc_dir}}/ssl"},
                {copy,
                    "config/test/node_1_bondy.conf.template",
                    "{{platform_etc_dir}}/bondy.conf.template"
                },
                {copy,
                    "config/_ssl/server/cacerts.pem",
                    "{{platform_etc_dir}}/ssl/server/cacert.pem"
                },
                {copy,
                    "config/_ssl/server/cert.pem",
                    "{{platform_etc_dir}}/ssl/server/cert.pem"
                },
                {copy,
                    "config/_ssl/server/key.pem",
                    "{{platform_etc_dir}}/ssl/server/key.pem"
                },
                {copy,
                    "config/_ssl/client/cacerts.pem",
                    "{{platform_etc_dir}}/ssl/client/cacert.pem"
                },
                {copy,
                    "config/_ssl/client/cert.pem",
                    "{{platform_etc_dir}}/ssl/client/cert.pem"
                },
                {copy,
                    "config/_ssl/client/key.pem",
                    "{{platform_etc_dir}}/ssl/client/key.pem"
                },
                {template,
                    "config/test/node_1_vm.args.template",
                    "releases/{{release_version}}/vm.args.template"
                },
                {template,
                    "config/test/sys.config.template",
                    "releases/{{release_version}}/sys.config.template"
                },
                {copy,
                    "examples/config/security_config.json",
                    "{{platform_etc_dir}}/security_config.json"
                }
            ]}
        ]}
    ]},
    {node2, [
        {relx, [
            % {mode, prod},
            {debug_info, strip},
            {dev_mode, false},
            {include_erts, true},
            {include_src, false},
            {system_libs, true},

            {overlay_vars, "config/test/node_2_vars.config"},
            {overlay, [
                {mkdir, "{{platform_data_dir}}"},
                {mkdir, "{{platform_log_dir}}"},
                {mkdir, "{{platform_etc_dir}}"},
                {copy,
                    "config/test/node_2_bondy.conf.template",
                    "{{platform_etc_dir}}/bondy.conf.template"
                },
                {copy,
                    "config/_ssl/server/cacerts.pem",
                    "{{platform_etc_dir}}/ssl/server/cacert.pem"
                },
                {copy,
                    "config/_ssl/server/cert.pem",
                    "{{platform_etc_dir}}/ssl/server/cert.pem"
                },
                {copy,
                    "config/_ssl/server/key.pem",
                    "{{platform_etc_dir}}/ssl/server/key.pem"
                },
                {copy,
                    "config/_ssl/client/cacerts.pem",
                    "{{platform_etc_dir}}/ssl/client/cacert.pem"
                },
                {copy,
                    "config/_ssl/client/cert.pem",
                    "{{platform_etc_dir}}/ssl/client/cert.pem"
                },
                {copy,
                    "config/_ssl/client/key.pem",
                    "{{platform_etc_dir}}/ssl/client/key.pem"
                },
                {template,
                    "config/test/node_2_vm.args.template",
                    "releases/{{release_version}}/vm.args.template"
                },
                {template,
                    "config/test/sys.config.template",
                    "releases/{{release_version}}/sys.config.template"
                },
                {copy,
                    "examples/config/security_config.json",
                    "{{platform_etc_dir}}/security_config.json"
                }
            ]}
        ]}
    ]},
    {node3, [
        {relx, [
            % {mode, prod},
            {debug_info, strip},
            {dev_mode, false},
            {include_erts, true},
            {include_src, false},
            {system_libs, true},

            {overlay_vars, "config/test/node_3_vars.config"},
            {overlay, [
                {mkdir, "{{platform_data_dir}}"},
                {mkdir, "{{platform_log_dir}}"},
                {mkdir, "{{platform_etc_dir}}"},
                {copy,
                    "config/test/node_3_bondy.conf.template",
                    "{{platform_etc_dir}}/bondy.conf.template"
                },
                {copy,
                    "config/_ssl/server/cacerts.pem",
                    "{{platform_etc_dir}}/ssl/server/cacert.pem"
                },
                {copy,
                    "config/_ssl/server/cert.pem",
                    "{{platform_etc_dir}}/ssl/server/cert.pem"
                },
                {copy,
                    "config/_ssl/server/key.pem",
                    "{{platform_etc_dir}}/ssl/server/key.pem"
                },
                {copy,
                    "config/_ssl/client/cacerts.pem",
                    "{{platform_etc_dir}}/ssl/client/cacert.pem"
                },
                {copy,
                    "config/_ssl/client/cert.pem",
                    "{{platform_etc_dir}}/ssl/client/cert.pem"
                },
                {copy,
                    "config/_ssl/client/key.pem",
                    "{{platform_etc_dir}}/ssl/client/key.pem"
                },
                {template,
                    "config/test/node_3_vm.args.template",
                    "releases/{{release_version}}/vm.args.template"
                },
                {template,
                    "config/test/sys.config.template",
                    "releases/{{release_version}}/sys.config.template"
                },
                {copy,
                    "examples/config/security_config.json",
                    "{{platform_etc_dir}}/security_config.json"
                }
            ]}
        ]}
    ]},
    {edge1, [
        {relx, [
            % {mode, prod},
            {debug_info, strip},
            {dev_mode, false},
            {include_erts, true},
            {include_src, false},
            {system_libs, true},

            {overlay_vars, "config/test/edge_1_vars.config"},
            {overlay, [
                {mkdir, "{{platform_data_dir}}"},
                {mkdir, "{{platform_log_dir}}"},
                {mkdir, "{{platform_etc_dir}}"},
                {copy,
                    "config/test/edge_1_bondy.conf.template",
                    "{{platform_etc_dir}}/bondy.conf.template"
                },
                {template,
                    "config/test/edge_1_vm.args.template",
                    "releases/{{release_version}}/vm.args.template"
                },
                {template,
                    "config/test/sys.config.template",
                    "releases/{{release_version}}/sys.config.template"
                }
            ]}
        ]}
    ]},
    {bridge, [
        {relx, [
<<<<<<< HEAD
            {mode, dev},
=======
            % {mode, dev},
            {debug_info, keep},
            {dev_mode, true},
            {include_erts, false},
            {include_src, true},

            {vm_args, "config/bridge/vm.args"},
>>>>>>> 855c72c8
            {overlay_vars, "config/bridge/vars.config"},
            {overlay,
                [{mkdir, "{{platform_data_dir}}"},
                {mkdir, "{{platform_log_dir}}"},
                {mkdir, "{{platform_etc_dir}}"},
                {template,
                    "config/bridge/bondy.conf.template",
                    "{{platform_etc_dir}}/bondy.conf.template"
                },
                {copy,
                    "config/bridge/advanced.config",
                    "{{platform_etc_dir}}/advanced.config"
                },
                {copy,
                    "examples/config/security_config.json",
                    "{{platform_etc_dir}}/security_config.json"
                },
                {copy,
                    "examples/config/broker_bridge_config.json",
                    "{{platform_etc_dir}}/broker_bridge_config.json"
                },
                {template,
                    "config/bridge/vm.args.template",
                    "releases/{{release_version}}/vm.args.template"
                },
                {template,
                    "config/bridge/sys.config.template",
                    "releases/{{release_version}}/sys.config.template"
                }
            ]}
        ]}
    ]},
    {lint,  [
        {plugins, [
            rebar3_lint
        ]}
    ]},
    {test, [
        {deps, [meck, proper]},
        {erl_opts, [debug_info, export_all, nowarn_export_all]},
        {relx, [
            % {mode, dev},
            {debug_info, keep},
            {dev_mode, true},
            {include_erts, false},
            {include_src, true},

            {overlay_vars, "config/test/node_1_vars.config"},
            {overlay, [
                {mkdir, "{{platform_data_dir}}"},
                {mkdir, "{{platform_log_dir}}"},
                {mkdir, "{{platform_etc_dir}}"},
                {template,
                    "config/test/node_1_bondy.conf.template",
                    "{{platform_etc_dir}}/bondy.conf.template"
                },
                {template,
                    "config/test/node_1_vm.args.template",
                    "releases/{{release_version}}/vm.args.template"
                },
                {template,
                    "config/test/sys.config.template",
                    "releases/{{release_version}}/sys.config.template"
                },
                {copy,
                    "examples/config/security_config.json",
                    "{{platform_etc_dir}}/security_config.json"
                }
            ]}
        ]}
    ]}
]}.



%% =============================================================================
%% DOCS
%% =============================================================================



{ex_doc, [
    {name, "Bondy"},
    {source_url, <<"https://gitlab.com/leapsight/bondy">>},
    {homepage_url, "http://bondy"},
    {extra_section, "Pages"},

    %% Paths from root dir
    {extras, [
        <<"README.md">>,
        <<"LICENSE">>,
        <<"doc/guides/introduction/wamp.md">>,
        <<"CHANGELOG.md">>
    ]},
    {groups_for_extras, #{
        <<"Introduction">> => [
            <<"doc/guides/introduction/wamp.md">>
        ],
        <<"Tutorials">> => [],
        <<"How-to Guides">> => [],
        <<"Deployment">> => [],
        <<"Technical Reference">> => []
    }},
    {groups_for_modules, [
        {<<"Main">>, [
            bondy,
            bondy_app,
            bondy_config,
            bondy_consistent_hashing,
            bondy_error,
            bondy_data_validators,
            bondy_ref,
            bondy_sup,
            bondy_utils,
            bondy_wamp_utils
        ]},
        {<<"Multi-tenancy">>, [
            bondy_realm,
            bondy_security,
            bondy_sensitive
        ]},
        {<<"Authentication">>, [
            bondy_auth,
            bondy_auth_anonymous,
            bondy_auth_oauth2,
            bondy_auth_password,
            bondy_auth_ticket,
            bondy_auth_trust,
            bondy_auth_wamp_cra,
            bondy_auth_wamp_cryptosign,
            bondy_auth_wamp_scram,
            bondy_oauth2,
            bondy_password,
            bondy_password_cra,
            bondy_password_scram,
            bondy_ticket
        ]},
        {<<"Authorization">>, [
            bondy_cidr,
            bondy_rbac,
            bondy_rbac_group,
            bondy_rbac_source,
            bondy_rbac_user
        ]},
        {<<"Router">>, [
            bondy_broker,
            bondy_context,
            bondy_dealer,
            bondy_registry,
            bondy_registry_entry,
            bondy_retained_message,
            bondy_retained_message_manager,
            bondy_router,
            bondy_router_worker,
            bondy_rpc_load_balancer,
            bondy_rpc_promise,
            bondy_rpc_promise,
            bondy_subscriber,
            bondy_subscribers_sup,
            bondy_wamp_callback,
            bondy_wamp_protocol
        ]},
        {<<"Sessions">>, [
            bondy_session,
            bondy_session_manager,
            bondy_session_manager_sup
        ]},
        {<<"Listeners">>, [
            bondy_ranch_listener,
            bondy_retry,
            bondy_wamp_tcp,
            bondy_wamp_tcp_connection_handler,
            bondy_wamp_ws_connection_handler
        ]},
        {<<"Clustering & Edge">>, [
            bondy_peer_service,
            bondy_edge,
            bondy_edge_exchanges_sup,
            bondy_edge_session,
            bondy_edge_uplink_client,
            bondy_edge_uplink_client_sup,
            bondy_edge_uplink_server,
            bondy_peer_discovery_agent,
            bondy_peer_discovery_dns_agent,
            bondy_peer_discovery_static_agent,
            bondy_router_relay
        ]},
        {<<"Events & Telemetry">>, [
            bondy_alarm_handler,
            bondy_event_handler_watcher,
            bondy_event_handler_watcher_sup,
            bondy_event_logger,
            bondy_event_wamp_publisher,
            bondy_event_manager,
            bondy_prometheus,
            bondy_prometheus_collector,
            bondy_prometheus_cowboy_collector,
            bondy_wamp_event_manager,
            bondy_telemetry
        ]},
        {<<"WAMP API">>, [
            bondy_backup_wamp_api,
            bondy_http_gateway_wamp_api,
            bondy_oauth2_wamp_api,
            bondy_rbac_group_wamp_api,
            bondy_rbac_source_wamp_api,
            bondy_rbac_user_wamp_api,
            bondy_rbac_wamp_api,
            bondy_realm_wamp_api,
            bondy_session_wamp_api,
            bondy_telemetry_wamp_api,
            bondy_ticket_wamp_api,
            bondy_wamp_api,
            bondy_wamp_meta_api
        ]},
        {<<"HTTP GATEWAY">>, [
            bondy_admin_ping_http_handler,
            bondy_admin_ready_http_handler,
            bondy_http_gateway,
            bondy_http_gateway_api_spec,
            bondy_http_gateway_rest_handler,
            bondy_http_gateway_utils,
            bondy_oauth2_client,
            bondy_oauth2_resource_owner,
            bondy_oauth2_rest_handler
        ]},
        {<<"Other">>, [
            bondy_backup
        ]}
    ]},
    {api_reference, true},
    {main, <<"bondy">>}
]}.



%% =============================================================================
%% PLUGIN SPECIFIC CONFIG
%% =============================================================================



{hex, [
    {doc, #{provider => ex_doc}}
]}.

{scuttler, [
    {etc_dir, "etc"},
    {conf_file, "etc/bondy.conf"},

    {schemas, [
        {
            vm_args,
            "releases/{{release_version}}/generated/vm.generated.args"
        },
        {
            "{{deps_dir}}/eleveldb/priv",
            "releases/{{release_version}}/schema/",
            "releases/{{release_version}}/config/generated/user_defined.config"
        },
        {
            "{{deps_dir}}/plum_db/priv",
            "releases/{{release_version}}/schema/",
            "releases/{{release_version}}/config/generated/user_defined.config"
        },
        {
            auto_discover,
            "releases/{{release_version}}/schema",
            "releases/{{release_version}}/generated/user_defined.config"
        }
    ]},
    % Specifies where you'd like rebar3_scuttler to generate
    % the pre start hook to. This is intended to be then added
    % to the extended_start_script_hooks/pre_start relx entry list
    % for it to be invoked prior to the release start
    % This script will take care of processing `.schema` and `.conf`
    % files in order to output `.config` files that you will be able
    % to include from your own.
    {pre_start_hook, "bin/hooks/pre_start_cuttlefish"}
]}.



%% =============================================================================
%% TESTING
%% =============================================================================


{xref_checks, [undefined_function_calls]}.
{cover_enabled, true}.
{cover_opts, [verbose]}.
{ct_opts, [
    % {sys_config, "config/test/advanced.config"}
]}.



%% =============================================================================
%% CODE QUALITY
%% =============================================================================



{dialyzer, [
    {get_warnings, true},
    {plt_apps, top_level_deps}, % top_level_deps | all_deps
    %% {plt_extra_apps, [utils, wamp, leap]},
    % {plt_location, local}, % local | "/my/file/name"
    % {plt_prefix, "rebar3"},
    {base_plt_apps, [erts, stdlib, kernel, ssl, crypto, inets, os_mon]},
    % {base_plt_location, global}, % global | "/my/file/name"
    % {base_plt_prefix, "rebar3"},
    {warnings, [
        error_handling,
        no_behaviours,
        no_contracts,
        no_fail_call,
        no_fun_app,
        no_improper_lists,
        no_match,
        no_missing_calls,
        no_opaque,
        no_return,
        no_undefined_callbacks,
        no_unused,
        race_conditions,
        % underspecs,
        % overspecs,
        % specdiffs,
        unknown,
        unmatched_returns
    ]}
]}.

{elvis,
 [#{
        dirs => ["apps/bondy/src"],
        filter => "*.erl",
        rules => [
            %% {elvis_style, line_length,
            %%  #{ignore => [],
            %%    limit => 80,
            %%    skip_comments => false}},
            {elvis_style, no_tabs},
            {elvis_style, no_trailing_whitespace},
            {elvis_style, macro_names, #{ignore => []}},
            %% {elvis_style, macro_module_names},
            {elvis_style, operator_spaces, #{rules => [{right, ","},
                                                    {right, "++"},
                                                    {left, "++"}]}},
            %% {elvis_style, nesting_level, #{level => 3}},
            {elvis_style, god_modules,
            #{limit => 50,
            ignore => []}},
            {elvis_style, no_if_expression},
            %% {elvis_style, invalid_dynamic_call, #{ignore => []}},
            {elvis_style, used_ignored_variable},
            {elvis_style, no_behavior_info},
            {
            elvis_style,
            module_naming_convention,
            #{regex => "^[a-z]([a-z0-9]*_?)*(_SUITE)?$",
                ignore => []}
            },
            {
            elvis_style,
            function_naming_convention,
            #{regex => "^([a-z][a-z0-9]*_?)*$"}
            },
            {elvis_style, state_record_and_type},
            {elvis_style, no_spec_with_records}
            %% {elvis_style, dont_repeat_yourself, #{min_complexity => 10}}
            %% {elvis_style, no_debug_call, #{ignore => []}}
        ]},
        #{dirs => ["."],
        filter => "Makefile",
        rules => [{elvis_project, no_deps_master_erlang_mk, #{ignore => []}},
                    {elvis_project, protocol_for_deps_erlang_mk, #{ignore => []}}]
        },
        #{dirs => ["."],
        filter => "rebar.config",
        rules => [
            %% {elvis_project, no_deps_master_rebar, #{ignore => []}},
            %% {elvis_project, protocol_for_deps_rebar, #{ignore => []}}
        ]
        }
    ]
}.<|MERGE_RESOLUTION|>--- conflicted
+++ resolved
@@ -511,9 +511,6 @@
     ]},
     {bridge, [
         {relx, [
-<<<<<<< HEAD
-            {mode, dev},
-=======
             % {mode, dev},
             {debug_info, keep},
             {dev_mode, true},
@@ -521,7 +518,6 @@
             {include_src, true},
 
             {vm_args, "config/bridge/vm.args"},
->>>>>>> 855c72c8
             {overlay_vars, "config/bridge/vars.config"},
             {overlay,
                 [{mkdir, "{{platform_data_dir}}"},
