
{erl_opts, [
    ewarn_export_all,
    strict_validation,
    warn_bif_clash,
    warn_deprecated_function,
    % warn_export_all,
    warn_export_vars,
    warn_exported_vars,
    warn_format,
    % warn_missing_spec,
    warn_obsolete_guard,
    warn_shadow_vars,
    warn_untyped_record,
    warn_unused_import,
    warn_unused_function,
    warn_unused_record,
    warn_unused_vars,
    warnings_as_errors,
    debug_info,
    {parse_transform, lager_transform}
 ]}.


{dialyzer, [
    {get_warnings, true},
    {plt_apps, top_level_deps}, % top_level_deps | all_deps
    {plt_extra_apps, [utils, wamp, leap]},
    % {plt_location, local}, % local | "/my/file/name"
    % {plt_prefix, "rebar3"},
    {base_plt_apps, [erts, stdlib, kernel, ssl, crypto, inets, os_mon]},
    % {base_plt_location, global}, % global | "/my/file/name"
    % {base_plt_prefix, "rebar3"},
    {warnings, [
        error_handling,
        no_behaviours,
        no_contracts,
        no_fail_call,
        no_fun_app,
        no_improper_lists,
        no_match,
        no_missing_calls,
        no_opaque,
        no_return,
        no_undefined_callbacks,
        no_unused,
        race_conditions,
        % underspecs,
        % overspecs,
        % specdiffs,
        unknown,
        unmatched_returns
    ]}
]}.

{deps, [
    hackney,
    msgpack,
    parse_trans,
    pbkdf2,
    sidejob,
    {bert, "0.1.0"},
    {clique, "~>3.0.1"},
    {cowboy,
        {git,
            "https://github.com/ninenines/cowboy.git",
            {tag, "2.2.2"}}},
    {erlang_term, "1.7.2"},
    {exometer_core, "~>1.5.2"},
    {jose, "~>1.8.4"},
    {jsx, "~>2.9.0"},
    {lager, "~>3.6.1"},
    {leap, ".*",
        {git,
            "git@gitlab.com:leapsight/leap.git",
            {branch, "master"}}},
    {opencensus,
        {git, "https://github.com/census-instrumentation/opencensus-erlang.git",{branch, "master"}}},
    {plum_db,
        {git,
<<<<<<< HEAD
            "https://github.com/Leapsight/plumtree.git",
            {tag, "feature/aramallo.reset-hashtree"}}},
=======
            "git@gitlab.com:leapsight/plum_db.git",
            {branch, "develop"}}},
>>>>>>> f40e5e48
    {prometheus, "3.4.6"},
    {prometheus_cowboy,
        {git,
            "https://github.com/deadtrickster/prometheus-cowboy.git",
            {branch, "master"}}},
    {redbug, "1.1.2"},
    %% {rocksdb, "~>0.15.0"},
    {tuplespace,
        {git,
            "git@gitlab.com:leapsight/tuplespace.git",
            {branch, "develop"}}},
    {unicode_util_compat, ".*",
        {git,
            "https://github.com/Leapsight/unicode_util_compat.git",
            {branch, "master"}}},
    {utils,
        {git, "git@gitlab.com:leapsight/utils.git", {branch, "develop"}}},
    {uuid, "1.7.0", {pkg, uuid_erl}},
    {wamp,
        {git, "git@gitlab.com:leapsight/wamp.git", {branch, "develop"}}}
]}.




%% =============================================================================
%% RELX
%% =============================================================================



{relx, [
<<<<<<< HEAD
    {release, {bondy, "0.6.10"},[
=======
    {release, {bondy, "0.7.0"},[
>>>>>>> f40e5e48
        %% Erlang
        sasl,
        crypto,
        inets,
        tools,
        runtime_tools,
        os_mon,
        %% Third-parties
        clique,
        cowboy,
        erlang_term,
        exometer_core,
        hackney,
        jose,
        jsx,
        lager,
        msgpack,
        opencensus,
        pbkdf2,
        prometheus,
        prometheus_cowboy,
        redbug,
        sidejob,
        unicode_util_compat,
        uuid,
        %% Ours
        plum_db,
        leap,
        tuplespace,
        utils,
        wamp,
        bondy
    ]},
    {dev_mode, true},
    {include_erts, false},
    {extended_start_script, true},

    {overlay, [
        {mkdir, "data"},
        {mkdir, "log"},
        {mkdir, "etc"},

        {copy, "priv/specs/bondy_admin_api.json", "etc/bondy_admin_api.json"},
        {copy, "priv/ssl/cacert.pem", "etc/cacert.pem"},
        {copy, "priv/ssl/cert.pem", "etc/cert.pem"},
        {copy, "priv/ssl/key.pem", "etc/key.pem"},

        {template, "files/bondy-admin", "bin/bondy-admin"},
        {template, "schema/bondy.schema", "share/schema/00-bondy.schema"},
        {template, "schema/oauth2.schema", "share/schema/01-oauth2.schema"},
        {template, "schema/erlang_vm.schema", "share/schema/03-vm.schema"}
    ]}
]}.




%% =============================================================================
%% PLUGINS
%% =============================================================================



{project_plugins, [{rebar3_cuttlefish, "~>0.16.0"}]}.

{plugins, [rebar3_run]}.

%% =============================================================================
%% PROFILES
%% =============================================================================



{profiles, [
    {dev, [
        {relx, [
            {dev_mode, true},
            {include_src, false},
            {include_erts, false},
            {vm_args, "config/dev/vm.args"},
            {overlay_vars, "config/dev/vars.config"},
            {overlay, [
                {copy, "config/dev/advanced.config", "etc/advanced.config"}
            ]}
        ]}
    ]},
    {test1, [
        {relx, [
            {dev_mode, false},
            {include_src, false},
            {include_erts, true},
            {vm_args, "config/test1/vm.args"},
            {overlay_vars, "config/test1/vars.config"},
            {overlay, [
                {copy, "config/test1/advanced.config", "etc/advanced.config"}
            ]}
        ]}
    ]},
    {test2, [
        {relx, [
            {dev_mode, false},
            {include_src, false},
            {include_erts, true},
            {vm_args, "config/test2/vm.args"},
            {overlay_vars, "config/test2/vars.config"},
            {overlay, [
                {copy, "config/test2/advanced.config", "etc/advanced.config"}
            ]}
        ]}
    ]},
    {test3, [
        {relx, [
            {dev_mode, false},
            {include_src, false},
            {include_erts, true},
            {vm_args, "config/test3/vm.args"},
            {overlay_vars, "config/test3/vars.config"},
            {overlay, [
                {copy, "config/test3/advanced.config", "etc/advanced.config"}
            ]}
        ]}
    ]},
    {prod, [
        {relx, [
            {dev_mode, false},
            {include_src, false},
            {include_erts, true},
            {vm_args, "config/prod/vm.args"},
            {overlay_vars, "config/prod/vars.config"},
            {overlay, [
                {copy, "config/prod/advanced.config", "etc/advanced.config"}
            ]}
        ]}
    ]},
    {lint,  [
        {plugins, [
            {rebar3_lint, {git, "https://github.com/project-fifo/rebar3_lint.git", {tag, "v0.1.9"}}}
        ]}
    ]},
    {docs, [
        {deps, [
            {edown,
                ".*",
                {git, "https://github.com/uwiger/edown.git", {branch, "master"}}
            }
        ]},
        {edoc_opts, [
            {doclet, edown_doclet},
            {top_level_readme, {
                "./README.md",
                "https://gitlab.com/leapsight/bondy"
            }}
        ]}
    ]},
    {test, [
        {plugins, [{rebar3_eqc, "0.0.10"}]},
        {deps, [meck]},
        %% {project_app_dirs, [""]},
        {erl_opts, [debug_info, export_all]}
    ]}
]}.





%% =============================================================================
%% TESTING
%% =============================================================================

{cover_enabled, true}.
{cover_opts, [verbose]}.
{ct_opts, [
    {sys_config, "config/dev/advanced.config"}
]}.



%% =============================================================================
%% SHELL
%% =============================================================================

{shell, [{config, "config/dev/advanced.config"}, {apps, [bondy]}]}.




%% =============================================================================
%% ELVIS
%% =============================================================================




{elvis,
 [#{dirs => ["apps/bondy/src"],
       filter => "*.erl",
       rules => [
                 %% {elvis_style, line_length,
                 %%  #{ignore => [],
                 %%    limit => 80,
                 %%    skip_comments => false}},
                 {elvis_style, no_tabs},
                 {elvis_style, no_trailing_whitespace},
                 {elvis_style, macro_names, #{ignore => []}},
                 %% {elvis_style, macro_module_names},
                 {elvis_style, operator_spaces, #{rules => [{right, ","},
                                                            {right, "++"},
                                                            {left, "++"}]}},
                 %% {elvis_style, nesting_level, #{level => 3}},
                 {elvis_style, god_modules,
                  #{limit => 25,
                    ignore => []}},
                 {elvis_style, no_if_expression},
                 %% {elvis_style, invalid_dynamic_call, #{ignore => []}},
                 {elvis_style, used_ignored_variable},
                 {elvis_style, no_behavior_info},
                 {
                   elvis_style,
                   module_naming_convention,
                   #{regex => "^[a-z]([a-z0-9]*_?)*(_SUITE)?$",
                     ignore => []}
                 },
                 {
                   elvis_style,
                   function_naming_convention,
                   #{regex => "^([a-z][a-z0-9]*_?)*$"}
                 },
                 {elvis_style, state_record_and_type},
                 {elvis_style, no_spec_with_records}
                 %% {elvis_style, dont_repeat_yourself, #{min_complexity => 10}}
                 %% {elvis_style, no_debug_call, #{ignore => []}}
                ]
      },
     #{dirs => ["."],
       filter => "Makefile",
       rules => [{elvis_project, no_deps_master_erlang_mk, #{ignore => []}},
                 {elvis_project, protocol_for_deps_erlang_mk, #{ignore => []}}]
      },
     #{dirs => ["."],
       filter => "rebar.config",
       rules => [{elvis_project, no_deps_master_rebar, #{ignore => []}},
                 {elvis_project, protocol_for_deps_rebar, #{ignore => []}}]
      }
    ]
}.<|MERGE_RESOLUTION|>--- conflicted
+++ resolved
@@ -78,13 +78,8 @@
         {git, "https://github.com/census-instrumentation/opencensus-erlang.git",{branch, "master"}}},
     {plum_db,
         {git,
-<<<<<<< HEAD
-            "https://github.com/Leapsight/plumtree.git",
-            {tag, "feature/aramallo.reset-hashtree"}}},
-=======
             "git@gitlab.com:leapsight/plum_db.git",
             {branch, "develop"}}},
->>>>>>> f40e5e48
     {prometheus, "3.4.6"},
     {prometheus_cowboy,
         {git,
@@ -117,11 +112,7 @@
 
 
 {relx, [
-<<<<<<< HEAD
-    {release, {bondy, "0.6.10"},[
-=======
     {release, {bondy, "0.7.0"},[
->>>>>>> f40e5e48
         %% Erlang
         sasl,
         crypto,
